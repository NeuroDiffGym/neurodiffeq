import torch
import torch.optim as optim
import torch.nn as nn

import numpy as np
import matplotlib
import matplotlib.pyplot as plt
import matplotlib.animation as animation
import matplotlib.tri as tri

from .networks import FCNN
from .neurodiffeq import diff
from copy import deepcopy

# make a function to set global state
FLOAT_DTYPE=torch.float32

def set_default_dtype(dtype):
    global FLOAT_DTYPE
    FLOAT_DTYPE=dtype
    torch.set_default_dtype(FLOAT_DTYPE)

def _network_output_2input(net, xs, ys, ith_unit):
    xys = torch.cat((xs, ys), 1)
    nn_output = net(xys)
    if ith_unit is not None:
        return nn_output[:, ith_unit].reshape(-1, 1)
    else:
        return nn_output

def _trial_solution_2input(single_net, nets, xs, ys, conditions):
    if single_net:  # using a single net
        us = [
            con.enforce(single_net, xs, ys)
            for con in conditions
        ]
    else:  # using multiple nets
        us = [
            con.enforce(net, xs, ys)
            for con, net in zip(conditions, nets)
        ]
    return us


class Condition:

    def __init__(self):
        self.ith_unit = None

    def set_impose_on(self, ith_unit):
        self.ith_unit = ith_unit

    def enforce(self, net, *dimensions):
        raise NotImplementedError

    def in_domain(self, *dimensions):
        return np.ones_like(dimensions[0], dtype=bool)


class NoCondition2D(Condition):

    def __init__(self):
        super().__init__()

    def enforce(self, net, x, y):
        return _network_output_2input(net, x, y, self.ith_unit)


class DirichletBVP2D(Condition):
    """An Dirichlet boundary value problem on a 2-D orthogonal box where :math:`x\\in[x_0, x_1]` and :math:`y\\in[y_0, y_1]`
        We are solving :math:`u(x, t)` given:
        :math:`u(x, y)\\bigg|_{x = x_0} = f_0(y)`;
        :math:`u(x, y)\\bigg|_{x = x_1} = f_1(y)`;
        :math:`u(x, y)\\bigg|_{y = y_0} = g_0(x)`;
        :math:`u(x, y)\\bigg|_{y = y_1} = g_1(x)`.

        :param x_min: The lower bound of x, the :math:`x_0`.
        :type x_min: float
        :param x_min_val: The boundary value when :math:`x = x_0`, the :math:`f_0(y)`.
        :type x_min_val: function
        :param x_max: The upper bound of x, the :math:`x_1`.
        :type x_max: float
        :param x_max_val: The boundary value when :math:`x = x_1`, the :math:`f_1(y)`.
        :type x_max_val: function
        :param y_min: The lower bound of y, the :math:`y_0`.
        :type y_min: float
        :param y_min_val: The boundary value when :math:`y = y_0`, the :math:`g_0(x)`.
        :type y_min_val: function
        :param y_max: The upper bound of y, the :math:`y_1`.
        :type y_max: float
        :param y_max_val: The boundary value when :math:`y = y_1`, the :math:`g_1(x)`.
        :type y_max_val: function
    """

    def __init__(self, x_min, x_min_val, x_max, x_max_val, y_min, y_min_val, y_max, y_max_val):
        """Initializer method
        """
        super().__init__()
        self.x_min, self.x_min_val = x_min, x_min_val
        self.x_max, self.x_max_val = x_max, x_max_val
        self.y_min, self.y_min_val = y_min, y_min_val
        self.y_max, self.y_max_val = y_max, y_max_val

    def enforce(self, net, x, y):
        r"""Enforce the output of a neural network to satisfy the boundary condition.

            :param net: The neural network that approximates the ODE.
            :type net: `torch.nn.Module`
            :param x: X-coordinates of the points where the neural network output is evaluated.
            :type x: `torch.tensor`
            :param y: Y-coordinates of the points where the neural network output is evaluated.
            :type y: `torch.tensor`
            :return: The modified output which now satisfies the boundary condition.
            :rtype: `torch.tensor`

            .. note::
                `enforce` is meant to be called by the function `solve2D`.
        """
        u = _network_output_2input(net, x, y, self.ith_unit)
        x_tilde = (x-self.x_min) / (self.x_max-self.x_min)
        y_tilde = (y-self.y_min) / (self.y_max-self.y_min)
        Axy = (1-x_tilde)*self.x_min_val(y) + x_tilde*self.x_max_val(y) + \
              (1-y_tilde)*( self.y_min_val(x) - ((1-x_tilde)*self.y_min_val(self.x_min * torch.ones_like(x_tilde))
                                                  + x_tilde *self.y_min_val(self.x_max * torch.ones_like(x_tilde))) ) + \
                 y_tilde *( self.y_max_val(x) - ((1-x_tilde)*self.y_max_val(self.x_min * torch.ones_like(x_tilde))
                                                  + x_tilde *self.y_max_val(self.x_max * torch.ones_like(x_tilde))) )
        return Axy + x_tilde*(1-x_tilde)*y_tilde*(1-y_tilde)*u


class IBVP1D(Condition):
    """An initial boundary value problem on a 1-D range where :math:`x\\in[x_0, x_1]` and time starts at :math:`t_0`
            We are solving :math:`u(x, t)` given:
            :math:`u(x, t)\\bigg|_{t = t_0} = u_0(x)`;
            :math:`u(x, t)\\bigg|_{x = x_0} = g(t)` or :math:`\\displaystyle\\frac{\\partial u(x, t)}{\\partial x}\\bigg|_{x = x_0} = g(t)`;
            :math:`u(x, t)\\bigg|_{x = x_1} = h(t)` or :math:`\\displaystyle\\frac{\\partial u(x, t)}{\\partial x}\\bigg|_{x = x_1} = h(t)`.

            :param x_min: The lower bound of x, the :math:`x_0`.
            :type x_min: float
            :param x_max: The upper bound of x, the :math:`x_1`.
            :type x_max: float
            :param t_min: The initial time, the :math:`t_0`.
            :type t_min: float
            :param t_min_val: The initial condition, the :math:`u_0(x)`.
            :type t_min_val: function
            :param x_min_val: The Dirichlet boundary condition when :math:`x = x_0`, the :math:`u(x, t)\\bigg|_{x = x_0}`, defaults to None.
            :type x_min_val: function, optional
            :param x_min_prime: The Neumann boundary condition when :math:`x = x_0`, the :math:`\\displaystyle\\frac{\\partial u(x, t)}{\\partial x}\\bigg|_{x = x_0}`, defaults to None.
            :type x_min_prime: function, optional
            :param x_max_val: The Dirichlet boundary condition when :math:`x = x_1`, the :math:`u(x, t)\\bigg|_{x = x_1}`, defaults to None.
            :type x_max_val: function, optioonal
            :param x_max_prime: The Neumann boundary condition when :math:`x = x_1`, the :math:`\\displaystyle\\frac{\\partial u(x, t)}{\\partial x}\\bigg|_{x = x_1}`, defaults to None.
            :type x_max_prime: function, optional
            :raises NotImplementedError: When unimplemented boundary conditions are configured.
        """

    def __init__(
            self, x_min, x_max, t_min, t_min_val,
            x_min_val=None, x_min_prime=None,
            x_max_val=None, x_max_prime=None,

    ):
        r"""Initializer method

        .. note::
            A instance method `enforce` is dynamically created to enforce initial and boundary conditions. It will be called by the function `solve2D`.
        """
        super().__init__()
        self.x_min, self.x_min_val, self.x_min_prime = x_min, x_min_val, x_min_prime
        self.x_max, self.x_max_val, self.x_max_prime = x_max, x_max_val, x_max_prime
        self.t_min, self.t_min_val = t_min, t_min_val
        n_conditions = sum(c is None for c in [x_min_val, x_min_prime, x_max_val, x_max_prime])
        if n_conditions != 2:
            raise NotImplementedError('Sorry, this boundary condition is not implemented.')
        if self.x_min_val and self.x_max_val:
            self.enforce = self._enforce_dd
        elif self.x_min_val and self.x_max_prime:
            self.enforce = self._enforce_dn
        elif self.x_min_prime and self.x_max_val:
            self.enforce = self._enforce_nd
        elif self.x_min_prime and self.x_max_prime:
            self.enforce = self._enforce_nn
        else:
            raise NotImplementedError('Sorry, this boundary condition is not implemented.')

    def _enforce_dd(self, net, x, t):
        uxt = _network_output_2input(net, x, t, self.ith_unit)

        t_ones = torch.ones_like(t, requires_grad=True)
        t_ones_min = self.t_min * t_ones

        x_tilde = (x - self.x_min) / (self.x_max - self.x_min)
        t_tilde = t - self.t_min

        Axt = self.t_min_val(x) + \
            x_tilde     * (self.x_max_val(t) - self.x_max_val(t_ones_min)) + \
            (1-x_tilde) * (self.x_min_val(t) - self.x_min_val(t_ones_min))
        return Axt + x_tilde * (1 - x_tilde) * (1 - torch.exp(-t_tilde)) * uxt

    def _enforce_dn(self, net, x, t):
        uxt = _network_output_2input(net, x, t, self.ith_unit)

        x_ones = torch.ones_like(x, requires_grad=True)
        t_ones = torch.ones_like(t, requires_grad=True)
        x_ones_max = self.x_max * x_ones
        t_ones_min = self.t_min * t_ones
        uxmaxt = _network_output_2input(net, x_ones_max, t, self.ith_unit)

        x_tilde = (x-self.x_min) / (self.x_max-self.x_min)
        t_tilde = t-self.t_min

        Axt = (self.x_min_val(t) - self.x_min_val(t_ones_min)) + self.t_min_val(x) + \
            x_tilde * (self.x_max-self.x_min) * (self.x_max_prime(t) - self.x_max_prime(t_ones_min))
        return Axt + x_tilde*(1-torch.exp(-t_tilde))*(
            uxt - (self.x_max-self.x_min)*diff(uxmaxt, x_ones_max) - uxmaxt
        )

    def _enforce_nd(self, net, x, t):
        uxt = _network_output_2input(net, x, t, self.ith_unit)

        x_ones = torch.ones_like(x, requires_grad=True)
        t_ones = torch.ones_like(t, requires_grad=True)
        x_ones_min = self.x_min * x_ones
        t_ones_min = self.t_min * t_ones
        uxmint = _network_output_2input(net, x_ones_min, t, self.ith_unit)

        x_tilde = (x - self.x_min) / (self.x_max - self.x_min)
        t_tilde = t - self.t_min

        Axt = (self.x_max_val(t) - self.x_max_val(t_ones_min)) + self.t_min_val(x) + \
              (x_tilde - 1) * (self.x_max - self.x_min) * (self.x_min_prime(t) - self.x_min_prime(t_ones_min))
        return Axt + (1 - x_tilde) * (1 - torch.exp(-t_tilde)) * (
                uxt + (self.x_max - self.x_min) * diff(uxmint, x_ones_min) - uxmint
        )

    def _enforce_nn(self, net, x, t):
        uxt = _network_output_2input(net, x, t, self.ith_unit)

        x_ones = torch.ones_like(x, requires_grad=True)
        t_ones = torch.ones_like(t, requires_grad=True)
        x_ones_min = self.x_min * x_ones
        x_ones_max = self.x_max * x_ones
        t_ones_min = self.t_min * t_ones
        uxmint = _network_output_2input(net, x_ones_min, t, self.ith_unit)
        uxmaxt = _network_output_2input(net, x_ones_max, t, self.ith_unit)

        x_tilde = (x - self.x_min) / (self.x_max - self.x_min)
        t_tilde = t - self.t_min

        Axt = self.t_min_val(x) - 0.5 * (1 - x_tilde) ** 2 * (self.x_max - self.x_min) * (
                self.x_min_prime(t) - self.x_min_prime(t_ones_min)
        ) + 0.5 * x_tilde ** 2 * (self.x_max - self.x_min) * (
                      self.x_max_prime(t) - self.x_max_prime(t_ones_min)
              )
        return Axt + (1 - torch.exp(-t_tilde)) * (
                uxt - x_tilde * (self.x_max - self.x_min) * diff(uxmint, x_ones_min) \
                + 0.5 * x_tilde ** 2 * (self.x_max - self.x_min) * (
                        diff(uxmint, x_ones_min) - diff(uxmaxt, x_ones_max)
                ))


class ExampleGenerator2D:
    """An example generator for generating 2-D training points.

        :param grid: The discretization of the 2 dimensions, if we want to generate points on a :math:`m \\times n` grid, then `grid` is `(m, n)`, defaults to `(10, 10)`.
        :type grid: tuple[int, int], optional
        :param xy_min: The lower bound of 2 dimensions, if we only care about :math:`x \\geq x_0` and :math:`y \\geq y_0`, then `xy_min` is `(x_0, y_0)`, defaults to `(0.0, 0.0)`.
        :type xy_min: tuple[float, float], optional
        :param xy_max: The upper boound of 2 dimensions, if we only care about :math:`x \\leq x_1` and :math:`y \\leq y_1`, then `xy_min` is `(x_1, y_1)`, defaults to `(1.0, 1.0)`.
        :type xy_max: tuple[float, float], optional
        :param method: The distribution of the 2-D points generated.
            If set to 'equally-spaced', the points will be fixed to the grid specified.
            If set to 'equally-spaced-noisy', a normal noise will be added to the previously mentioned set of points, defaults to 'equally-spaced-noisy'.
        :type method: str, optional
        :param xy_noise_std: the standard deviation of the noise on the x and y dimension, if not specified, the default value will be (grid step size on x dimension / 4, grid step size on y dimension / 4)
        :type xy_noise_std: tuple[int, int], optional, defaults to None
        :raises ValueError: When provided with an unknown method.
    """

    def __init__(self, grid=(10, 10), xy_min=(0.0, 0.0), xy_max=(1.0, 1.0), method='equally-spaced-noisy', xy_noise_std=None):
        r"""Initializer method

        .. note::
            A instance method `get_examples` is dynamically created to generate 2-D training points. It will be called by the function `solve2D`.
        """
        self.size = grid[0] * grid[1]

        if method == 'equally-spaced':
            x = torch.linspace(xy_min[0], xy_max[0], grid[0], requires_grad=True)
            y = torch.linspace(xy_min[1], xy_max[1], grid[1], requires_grad=True)
            grid_x, grid_y = torch.meshgrid(x, y)
            self.grid_x, self.grid_y = grid_x.flatten(), grid_y.flatten()

            self.get_examples = lambda: (self.grid_x, self.grid_y)

        elif method == 'equally-spaced-noisy':
            x = torch.linspace(xy_min[0], xy_max[0], grid[0], requires_grad=True)
            y = torch.linspace(xy_min[1], xy_max[1], grid[1], requires_grad=True)
            grid_x, grid_y = torch.meshgrid(x, y)
            self.grid_x, self.grid_y = grid_x.flatten(), grid_y.flatten()

            if xy_noise_std:
                self.noise_xstd, self.noise_ystd = xy_noise_std
            else:
                self.noise_xstd = ((xy_max[0] - xy_min[0]) / grid[0]) / 4.0
                self.noise_ystd = ((xy_max[1] - xy_min[1]) / grid[1]) / 4.0
            self.get_examples = lambda: (
                torch.normal(mean=self.grid_x, std=self.noise_xstd),
                torch.normal(mean=self.grid_y, std=self.noise_ystd)
            )
        else:
            raise ValueError(f'Unknown method: {method}')


class PredefinedExampleGenerator2D:

    def __init__(self, xs, ys):
        self.size = len(xs)
        x = torch.tensor(xs, requires_grad=True, dtype=FLOAT_DTYPE)
        y = torch.tensor(ys, requires_grad=True, dtype=FLOAT_DTYPE)
        self.x, self.y = x.flatten(), y.flatten()

    def get_examples(self):
        return self.x, self.y


class Monitor2D:
    """A monitor for checking the status of the neural network during training.

    :param xy_min: The lower bound of 2 dimensions, if we only care about :math:`x \\geq x_0` and :math:`y \\geq y_0`, then `xy_min` is `(x_0, y_0)`.
    :type xy_min: tuple[float, float], optional
    :param xy_max: The upper boound of 2 dimensions, if we only care about :math:`x \\leq x_1` and :math:`y \\leq y_1`, then `xy_min` is `(x_1, y_1)`.
    :type xy_max: tuple[float, float], optional
    :param check_every: The frequency of checking the neural network represented by the number of epochs between two checks, defaults to 100.
    :type check_every: int, optional
    """

    def __init__(self, xy_min, xy_max, check_every=100, valid_generator=None):
        """Initializer method
        """
        self.using_non_gui_backend = matplotlib.get_backend() is 'agg'
        self.check_every = check_every
        self.fig = None
        self.axs = []  # subplots
        # self.caxs = []  # colorbars
        self.cbs = []  # color bars
        # input for neural network
        if valid_generator is None:
            valid_generator = ExampleGenerator2D([32, 32], xy_min, xy_max, method='equally-spaced')
        xs_ann, ys_ann = valid_generator.get_examples()
        self.xs_ann, self.ys_ann = xs_ann.reshape(-1, 1), ys_ann.reshape(-1, 1)
        self.xs_plot = self.xs_ann.detach().cpu().numpy().flatten()
        self.ys_plot = self.ys_ann.detach().cpu().numpy().flatten()

    @staticmethod
    def _create_contour(ax, xs, ys, zs, condition):
        triang = tri.Triangulation(xs, ys)
        xs = xs[triang.triangles].mean(axis=1)
        ys = ys[triang.triangles].mean(axis=1)
        if condition:
            xs, ys = torch.tensor(xs), torch.tensor(ys)
            in_domain = condition.in_domain(xs, ys)
            triang.set_mask(~in_domain)

        contour = ax.tricontourf(triang, zs, cmap='coolwarm')
        ax.set_xlabel('x')
        ax.set_ylabel('y')
        ax.set_aspect('equal', adjustable='box')
        return contour


    def check(self, single_net, nets, conditions, history):
        r"""Draw 2 plots: One shows the shape of the current solution (with heat map). The other shows the history training loss and validation loss.

        :param single_net: The neural network that approximates the PDE.
        :type single_net: `torch.nn.Module`
        :param nets: The neural networks that approximates the PDE.
        :type nets: list [`torch.nn.Module`]
        :param conditions: The initial/boundary condition of the PDE.
        :type conditions: list [`neurodiffeq.pde.DirichletBVP2D` or `neurodiffeq.pde.IBVP1D` or `neurodiffeq.pde.NoCondition`]
        :param history: The history of training loss and validation loss. The 'train' entry is a list of training loss and 'valid' entry is a list of validation loss.
        :type history: dict['train': list[float], 'valid': list[float]]

        .. note::
            `check` is meant to be called by the function `solve2D`.
        """

        if not self.fig:
            # initialize the figure and axes here so that the Monitor knows the number of dependent variables and
            # size of the figure, number of the subplots, etc.
            n_axs = len(conditions)+2  # one for each dependent variable, plus one for training and validation loss, plus one for metrics
            n_row, n_col = (n_axs+1) // 2, 2
            self.fig = plt.figure(figsize=(20, 8*n_row))
            for i in range(n_axs):
                self.axs.append( self.fig.add_subplot(n_row, n_col, i+1) )
            for i in range(n_axs-2):
                self.cbs.append(None)

        us = _trial_solution_2input(single_net, nets, self.xs_ann, self.ys_ann, conditions)

        for i, ax_u_con in enumerate( zip(self.axs[:-2], us, conditions) ):
            ax, u, con = ax_u_con
            ax.clear()
            u = u.detach().cpu().numpy().flatten()
            cs = self._create_contour(ax, self.xs_plot, self.ys_plot, u, con)
            if self.cbs[i] is None:
                self.cbs[i] = self.fig.colorbar(cs, format='%.0e', ax=ax)
            else:
                self.cbs[i].mappable.set_clim(vmin=u.min(), vmax=u.max())
            ax.set_title(f'u[{i}](x, y)')

        self.axs[-2].clear()
        self.axs[-2].plot(history['train_loss'], label='training loss')
        self.axs[-2].plot(history['valid_loss'], label='validation loss')
        self.axs[-2].set_title('loss during training')
        self.axs[-2].set_ylabel('loss')
        self.axs[-2].set_xlabel('epochs')
        self.axs[-2].set_yscale('log')
        self.axs[-2].legend()

        self.axs[-1].clear()
        for metric_name, metric_values in history.items():
            if metric_name == 'train_loss' or metric_name == 'valid_loss':
                continue
            self.axs[-1].plot(metric_values, label=metric_name)
        self.axs[-1].set_title('metrics during training')
        self.axs[-1].set_ylabel('metrics')
        self.axs[-1].set_xlabel('epochs')
        self.axs[-1].set_yscale('log')
        # if there's not custom metrics, then there won't be any labels in this axis
        if len(history) > 2:
            self.axs[-1].legend()

        self.fig.canvas.draw()
        if not self.using_non_gui_backend:
            plt.pause(0.05)


def solve2D(
        pde, condition, xy_min=None, xy_max=None,
        net=None, train_generator=None, shuffle=True, valid_generator=None, optimizer=None, criterion=None, additional_loss_term=None, metrics=None,
        batch_size=16,
        max_epochs=1000,
        monitor=None, return_internal=False, return_best=False
):
    """Train a neural network to solve a PDE with 2 independent variables.

    :param pde: The PDE to solve. If the PDE is :math:`F(u, x, y) = 0` where :math:`u` is the dependent variable and :math:`x` and :math:`y` are the independent variables,
        then `pde` should be a function that maps :math:`(u, x, y)` to :math:`F(u, x, y)`.
    :type pde: function
    :param condition: The initial/boundary condition.
    :type condition: `neurodiffeq.pde.DirichletBVP2D` or `neurodiffeq.pde.IBVP1D` or `neurodiffeq.pde.NoCondition`
    :param xy_min: The lower bound of 2 dimensions, if we only care about :math:`x \\geq x_0` and :math:`y \\geq y_0`, then `xy_min` is `(x_0, y_0)`, only needed when train_generator and valid_generator are not specified, defaults to None
    :type xy_min: tuple[float, float], optional
    :param xy_max: The upper bound of 2 dimensions, if we only care about :math:`x \\leq x_1` and :math:`y \\leq y_1`, then `xy_min` is `(x_1, y_1)`, only needed when train_generator and valid_generator are not specified, defaults to None
    :type xy_max: tuple[float, float], optional
    :param net: The neural network used to approximate the solution, defaults to None.
    :type net: `torch.nn.Module`, optional
    :param train_generator: The example generator to generate 1-D training points, default to None.
    :type train_generator: `neurodiffeq.pde.ExampleGenerator2D`, optional
    :param shuffle: Whether to shuffle the training examples every epoch, defaults to True.
    :type shuffle: bool, optional
    :param valid_generator: The example generator to generate 1-D validation points, default to None.
    :type valid_generator: `neurodiffeq.pde.ExampleGenerator2D`, optional
    :param optimizer: The optimization method to use for training, defaults to None.
    :type optimizer: `torch.optim.Optimizer`, optional
    :param criterion: The loss function to use for training, defaults to None.
    :type criterion: `torch.nn.modules.loss._Loss`, optional
    :param additional_loss_term: Extra terms to add to the loss function besides the part specified by `criterion`. The input of `additional_loss_term` should be the same as `pde_system`
    :type additional_loss_term: function
    :param metrics: Metrics to keep track of during training. The metrics should be passed as a dictionary where the keys are the names of the metrics, and the values are the corresponding function.
        The input functions should be the same as `pde` and the output should be a numeric value. The metrics are evaluated on both the training set and validation set.
    :type metrics: dict[string, function]
    :param batch_size: The size of the mini-batch to use, defaults to 16.
    :type batch_size: int, optional
    :param max_epochs: The maximum number of epochs to train, defaults to 1000.
    :type max_epochs: int, optional
    :param monitor: The monitor to check the status of nerual network during training, defaults to None.
    :type monitor: `neurodiffeq.pde.Monitor2D`, optional
    :param return_internal: Whether to return the nets, conditions, training generator, validation generator, optimizer and loss function, defaults to False.
    :type return_internal: bool, optional
    :param return_best: Whether to return the nets that achieved the lowest validation loss, defaults to False.
    :type return_best: bool, optional
    :return: The solution of the PDE. The history of training loss and validation loss.
        Optionally, the nets, conditions, training generator, validation generator, optimizer and loss function.
        The solution is a function that has the signature `solution(xs, ys, as_type)`.
    :rtype: tuple[`neurodiffeq.pde.Solution`, dict]; or tuple[`neurodiffeq.pde.Solution`, dict, dict]
    """
    nets = None if not net else [net]
    return solve2D_system(
        pde_system=lambda u, x, y: [pde(u, x, y)], conditions=[condition],
        xy_min=xy_min, xy_max=xy_max, nets=nets,
        train_generator=train_generator, shuffle=shuffle, valid_generator=valid_generator,
        optimizer=optimizer, criterion=criterion, additional_loss_term=additional_loss_term, metrics=metrics, batch_size=batch_size,
        max_epochs=max_epochs, monitor=monitor, return_internal=return_internal, return_best=return_best
    )


def solve2D_system(
        pde_system, conditions, xy_min=None, xy_max=None,
        single_net=None, nets=None, train_generator=None, shuffle=True, valid_generator=None,
        optimizer=None, criterion=None, additional_loss_term=None, metrics=None, batch_size=16,
        max_epochs=1000,
        monitor=None, return_internal=False, return_best=False
):
    """Train a neural network to solve a PDE with 2 independent variables.

        :param pde_system: The PDEsystem to solve. If the PDE is :math:`F_i(u_1, u_2, ..., u_n, x, y) = 0` where :math:`u_i` is the i-th dependent variable and :math:`x` and :math:`y` are the independent variables,
            then `pde_system` should be a function that maps :math:`(u_1, u_2, ..., u_n, x, y)` to a list where the i-th entry is :math:`F_i(u_1, u_2, ..., u_n, x, y)`.
        :type pde_system: function
        :param conditions: The initial/boundary conditions. The ith entry of the conditions is the condition that :math:`x_i` should satisfy.
        :type conditions: list[`neurodiffeq.pde.DirichletBVP2D` or `neurodiffeq.pde.IBVP1D` or `neurodiffeq.pde.NoCondition`]
        :param xy_min: The lower bound of 2 dimensions, if we only care about :math:`x \\geq x_0` and :math:`y \\geq y_0`, then `xy_min` is `(x_0, y_0)`, only needed when train_generator or valid_generator are not specified, defaults to None
        :type xy_min: tuple[float, float], optional
        :param xy_max: The upper bound of 2 dimensions, if we only care about :math:`x \\leq x_1` and :math:`y \\leq y_1`, then `xy_min` is `(x_1, y_1)`, only needed when train_generator or valid_generator are not specified, defaults to None
        :type xy_max: tuple[float, float], optional
        :param single_net: The single neural network used to approximate the solution. Only one of `single_net` and `nets` should be specified, defaults to None
        :param single_net: `torch.nn.Module`, optional
        :param nets: The neural networks used to approximate the solution, defaults to None.
        :type nets: list[`torch.nn.Module`], optional
        :param train_generator: The example generator to generate 1-D training points, default to None.
        :type train_generator: `neurodiffeq.pde.ExampleGenerator2D`, optional
        :param shuffle: Whether to shuffle the training examples every epoch, defaults to True.
        :type shuffle: bool, optional
        :param valid_generator: The example generator to generate 1-D validation points, default to None.
        :type valid_generator: `neurodiffeq.pde.ExampleGenerator2D`, optional
        :param optimizer: The optimization method to use for training, defaults to None.
        :type optimizer: `torch.optim.Optimizer`, optional
        :param criterion: The loss function to use for training, defaults to None.
        :type criterion: `torch.nn.modules.loss._Loss`, optional
        :param additional_loss_term: Extra terms to add to the loss function besides the part specified by `criterion`. The input of `additional_loss_term` should be the same as `pde_system`
        :type additional_loss_term: function
        :param metrics: Metrics to keep track of during training. The metrics should be passed as a dictionary where the keys are the names of the metrics, and the values are the corresponding function.
            The input functions should be the same as `pde_system` and the output should be a numeric value. The metrics are evaluated on both the training set and validation set.
        :type metrics: dict[string, function]
        :param batch_size: The size of the mini-batch to use, defaults to 16.
        :type batch_size: int, optional
        :param max_epochs: The maximum number of epochs to train, defaults to 1000.
        :type max_epochs: int, optional
        :param monitor: The monitor to check the status of nerual network during training, defaults to None.
        :type monitor: `neurodiffeq.pde.Monitor2D`, optional
        :param return_internal: Whether to return the nets, conditions, training generator, validation generator, optimizer and loss function, defaults to False.
        :type return_internal: bool, optional
        :param return_best: Whether to return the nets that achieved the lowest validation loss, defaults to False.
        :type return_best: bool, optional
        :return: The solution of the PDE. The history of training loss and validation loss.
            Optionally, the nets, conditions, training generator, validation generator, optimizer and loss function.
            The solution is a function that has the signature `solution(xs, ys, as_type)`.
        :rtype: tuple[`neurodiffeq.pde.Solution`, dict]; or tuple[`neurodiffeq.pde.Solution`, dict, dict]
        """

    ########################################### subroutines ###########################################
    def train(train_generator, net, nets, pde_system, conditions, criterion, additional_loss_term, metrics, shuffle, optimizer):
        train_examples_x, train_examples_y = train_generator.get_examples()
        train_examples_x, train_examples_y = train_examples_x.reshape((-1, 1)), train_examples_y.reshape((-1, 1))
        n_examples_train = train_generator.size
        idx = np.random.permutation(n_examples_train) if shuffle else np.arange(n_examples_train)

        batch_start, batch_end = 0, batch_size
        while batch_start < n_examples_train:
            if batch_end > n_examples_train:
                batch_end = n_examples_train
            batch_idx = idx[batch_start:batch_end]
            xs, ys = train_examples_x[batch_idx], train_examples_y[batch_idx]

            train_loss_batch = calculate_loss(xs, ys, net, nets, pde_system, conditions, criterion, additional_loss_term)

            optimizer.zero_grad()
            train_loss_batch.backward()
            optimizer.step()

            batch_start += batch_size
            batch_end += batch_size

        train_loss_epoch = calculate_loss(train_examples_x, train_examples_y, net, nets, pde_system, conditions, criterion, additional_loss_term)
        train_loss_epoch = train_loss_epoch.item()
<<<<<<< HEAD
=======

>>>>>>> cb637b0f
        train_metrics_epoch = calculate_metrics(train_examples_x, train_examples_y, net, nets, conditions, metrics)
        return train_loss_epoch, train_metrics_epoch

    def valid(valid_generator, net, nets, pde_system, conditions, criterion, additional_loss_term, metrics):
        valid_examples_x, valid_examples_y = valid_generator.get_examples()
        valid_examples_x, valid_examples_y = valid_examples_x.reshape((-1, 1)), valid_examples_y.reshape((-1, 1))
        valid_loss_epoch = calculate_loss(valid_examples_x, valid_examples_y, net, nets, pde_system, conditions, criterion, additional_loss_term)
        valid_loss_epoch = valid_loss_epoch.item()

        valid_metrics_epoch = calculate_metrics(valid_examples_x, valid_examples_y, net, nets, conditions, metrics)
        return valid_loss_epoch, valid_metrics_epoch

    def calculate_loss(xs, ys, net, nets, pde_system, conditions, criterion, additional_loss_term):
        us = _trial_solution_2input(net, nets, xs, ys, conditions)
        Fuxys = pde_system(*us, xs, ys)
        loss = sum(
            criterion(Fuxy, torch.zeros_like(xs))
            for Fuxy in Fuxys
        )
        if additional_loss_term is not None:
            loss += additional_loss_term(*us, xs, ys)
        return loss

    def calculate_metrics(xs, ys, net, nets, conditions, metrics):
        us = _trial_solution_2input(net, nets, xs, ys, conditions)
        metrics_ = {
            metric_name: metric_function(*us, xs, ys).item()
            for metric_name, metric_function in metrics.items()
        }
        return metrics_
    ###################################################################################################

    if single_net and nets:
        raise RuntimeError('Only one of net and nets should be specified')
    # defaults to use a single neural network
    if (not single_net) and (not nets):
        net = FCNN(n_input_units=2, n_output_units=len(conditions), n_hidden_units=32, n_hidden_layers=1, actv=nn.Tanh)
    if single_net:
        # mark the Conditions so that we know which condition correspond to which output unit
        for ith, con in enumerate(conditions):
            con.set_impose_on(ith)
    if not train_generator:
        if (xy_min is None) or (xy_max is None):
            raise RuntimeError('Please specify xy_min and xy_max when train_generator is not specified')
        train_generator = ExampleGenerator2D((32, 32), xy_min, xy_max, method='equally-spaced-noisy')
    if not valid_generator:
        if (xy_min is None) or (xy_max is None):
            raise RuntimeError('Please specify xy_min and xy_max when valid_generator is not specified')
        valid_generator = ExampleGenerator2D((32, 32), xy_min, xy_max, method='equally-spaced')
    if (not optimizer) and single_net:  # using a single net
        optimizer = optim.Adam(single_net.parameters(), lr=0.001)
    if (not optimizer) and nets:  # using multiple nets
        all_parameters = []
        for net in nets:
            all_parameters += list(net.parameters())
        optimizer = optim.Adam(all_parameters, lr=0.001)
    if not criterion:
        criterion = nn.MSELoss()
    if metrics is None:
        metrics = {}

    history = {}
    history['train_loss'] = []
    history['valid_loss'] = []
    for metric_name, _ in metrics.items():
        history['train__'+metric_name] = []
        history['valid__'+metric_name] = []

    if return_best:
        valid_loss_epoch_min = np.inf
        solution_min = None

    for epoch in range(max_epochs):
        train_loss_epoch, train_metrics_epoch = train(train_generator, single_net, nets, pde_system, conditions, criterion, additional_loss_term, metrics, shuffle, optimizer)
        history['train_loss'].append(train_loss_epoch)
        for metric_name, metric_value in train_metrics_epoch.items():
            history['train__'+metric_name].append(metric_value)

        valid_loss_epoch, valid_metrics_epoch = valid(valid_generator, single_net, nets, pde_system, conditions, criterion, additional_loss_term, metrics)
        history['valid_loss'].append(valid_loss_epoch)
        for metric_name, metric_value in valid_metrics_epoch.items():
            history['valid__'+metric_name].append(metric_value)

        if monitor and epoch % monitor.check_every == 0:
            monitor.check(single_net, nets, conditions, history)

        if return_best and valid_loss_epoch < valid_loss_epoch_min:
            valid_loss_epoch_min = valid_loss_epoch
            solution_min = Solution(single_net, nets, conditions)

    if return_best:
        solution = solution_min
    else:
        solution = Solution(single_net, nets, conditions)

    if return_internal:
        internal = {
            'single_net': single_net,
            'nets': nets,
            'conditions': conditions,
            'train_generator': train_generator,
            'valid_generator': valid_generator,
            'optimizer': optimizer,
            'criterion': criterion
        }
        return solution, history, internal
    else:
        return solution, history


class Solution:
    """A solution to an PDE (system)

    :param single_net: The neural networks that approximates the PDE.
    :type single_net: `torch.nn.Module`
    :param nets: The neural networks that approximates the PDE.
    :type nets: list[`torch.nn.Module`]
    :param conditions: The initial/boundary conditions of the ODE (system).
    :type conditions: list[`neurodiffeq.ode.IVP` or `neurodiffeq.ode.DirichletBVP` or `neurodiffeq.pde.NoCondition`]
    """
    def __init__(self, single_net, nets, conditions):
        """Initializer method
        """
        self.single_net = deepcopy(single_net)
        self.nets = deepcopy(nets)
        self.conditions = deepcopy(conditions)

    def __call__(self, xs, ys, as_type='tf'):
        """Evaluate the solution at certain points.

        :param xs: the x-coordinates of points on which the dependent variables are evaluated.
        :type xs: `torch.tensor` or sequence of number
        :param ys: the y-coordinates of points on which the dependent variables are evaluated.
        :type ys: `torch.tensor` or sequence of number
        :param as_type: Whether the returned value is a `torch.tensor` ('tf') or `numpy.array` ('np').
        :type as_type: str
        :return: dependent variables are evaluated at given points.
        :rtype: list[`torch.tensor` or `numpy.array` (when there is more than one dependent variables)
            `torch.tensor` or `numpy.array` (when there is only one dependent variable).
        """
        if not isinstance(xs, torch.Tensor):
            xs = torch.tensor(xs, dtype=FLOAT_DTYPE)
        if not isinstance(ys, torch.Tensor):
            ys = torch.tensor(ys, dtype=FLOAT_DTYPE)
        original_shape = xs.shape
        xs, ys = xs.reshape(-1, 1), ys.reshape(-1, 1)
        if as_type not in ('tf', 'np'):
            raise ValueError("The valid return types are 'tf' and 'np'.")

        us = _trial_solution_2input(self.single_net, self.nets, xs, ys, self.conditions)
        us = [u.reshape(original_shape) for u in us]
        if as_type == 'np':
            us = [u.detach().cpu().numpy() for u in us]

        return us if len(us) > 1 else us[0]


def make_animation(solution, xs, ts):
    """Create animation of 1-D time-dependent problems.

    :param solution: solution function returned by `solve2D` (for a 1-D time-dependent problem).
    :type solution: function
    :param xs: The locations to evaluate solution.
    :type xs: `numpy.array`
    :param ts: The time points to evaluate solution.
    :type ts: `numpy.array`
    :return: The animation.
    :rtype: `matplotlib.animation.FuncAnimation`
    """

    xx, tt = np.meshgrid(xs, ts)
    sol_net = solution(xx, tt, as_type='np')

    def u_gen():
        for i in range( len(sol_net) ):
            yield sol_net[i]

    fig, ax = plt.subplots()
    line, = ax.plot([], [], lw=2)

    umin, umax = sol_net.min(), sol_net.max()
    scale = umax - umin
    ax.set_ylim(umin-scale*0.1, umax+scale*0.1)
    ax.set_xlim(xs.min(), xs.max())
    def run(data):
        line.set_data(xs, data)
        return line,

    return animation.FuncAnimation(
        fig, run, u_gen, blit=True, interval=50, repeat=False
    )

############################# arbitraty boundary conditions #############################

# CONSTANTS
ROUND_TO_ZERO = 1e-7
K = 5.0
ALPHA = 5.0


class Point:

    def __repr__(self):
        return f'Point({self.loc})'

    def __init__(self, loc):
        self.loc = tuple(float(d) for d in loc)
        self.dim = len(loc)


class DirichletControlPoint(Point):

    def __repr__(self):
        return f'DirichletControlPoint({self.loc}, val={self.val})'

    def __init__(self, loc, val):
        super().__init__(loc)
        self.val = float(val)


class NeumannControlPoint(Point):

    def __repr__(self):
        return f'NeumannControlPoint({self.loc}, val={self.val}, ' + \
               f'normal_vector={self.normal_vector})'

    def __init__(self, loc, val, normal_vector):
        super().__init__(loc)
        self.val = float(val)
        scale = sum(d ** 2 for d in normal_vector) ** 0.5
        self.normal_vector = tuple(d / scale for d in normal_vector)


class Condition:

    def __init__(self):
        self.ith_unit = None

    def set_impose_on(self, ith_unit):
        self.ith_unit = ith_unit

    def enforce(self, net, *dimensions):
        raise NotImplementedError


class CustomBoundaryCondition(Condition):

    def __init__(self, center_point, dirichlet_control_points, neumann_control_points=None):
        super().__init__()

        # for Dirichlet control points, drop deplicates and sort 'clockwise'
        self.dirichlet_control_points = self._clean_control_points(dirichlet_control_points, center_point)
        # fit Neumann boundary condition (A_D(x) in MacFall's paper)
        self.a_d_interp = InterpolatorCreator.fit_surface(self.dirichlet_control_points)
        # fit Dirichlet length factor (L_D(x) in MacFall's paper)
        self.l_d_interp = InterpolatorCreator.fit_length_factor(self.dirichlet_control_points)

        if neumann_control_points is None:
            neumann_control_points = []
        if len(neumann_control_points) > 0:
            # for Naumann control points, drop deplicates and sort 'clockwise'
            self.neumann_control_points = self._clean_control_points(neumann_control_points, center_point)
            # fit Neumann boundary condition (g(x) in MacFall's paper)
            self.g_interp = InterpolatorCreator.fit_surface(self.neumann_control_points)
            # fit Naumann length factor (L_M(x) in MacFall's paper)
            self.l_m_interp = InterpolatorCreator.fit_length_factor(self.neumann_control_points)
            # fit normal vector (n_hat(x) in MacFall's paper)
            self.n_hat_interp = InterpolatorCreator.fit_normal_vector(self.neumann_control_points)
        else:
            # the following fields are not needed when we don't have a Neumann boundary condition
            self.neumann_control_points = None
            self.g_interp = None
            self.l_m_interp = None
            self.n_hat_interp = None

    # A_D(x) in MacFall's paper
    def a_d(self, *dimensions):
        return self.a_d_interp.interpolate(dimensions)

    # L_D(x) in MacFall's paper
    def l_d(self, *dimensions):
        return self.l_d_interp.interpolate(dimensions)

    # g(x) in MacFall's paper
    def g(self, *dimensions):
        return self.g_interp.interpolate(dimensions)

    # L_M(x) in MacFall's paper
    def l_m(self, *dimensions):
        return self.l_m_interp.interpolate(dimensions)

    # F(x) in MacFall's paper
    def f(self, net, *dimensions):
        # return self.l_d(*dimensions) * self._nn_output(net, *dimensions)
        return self.l_d(*dimensions) * _network_output_2input(net, *dimensions, self.ith_unit)

    # n^hat(x) in MacFall's paper
    def n_hat(self, *dimensions):
        return self.n_hat_interp.interpolate(dimensions)

    # A_M(x) in MacFall's paper
    def a_m(self, net, *dimensions):
        # when we don't have a Neumann boundary condition
        if self.neumann_control_points is None:
            return 0.0

        fs = self.f(net, *dimensions)
        a_ds = self.a_d(*dimensions)
        l_ds = self.l_d(*dimensions)
        l_ms = self.l_m(*dimensions)
        n_hats = self.n_hat(*dimensions)

        numer = self.g(*dimensions) - sum(
            nk * (diff(a_ds, d) + diff(fs, d))
            for nk, d in zip(n_hats, dimensions)
        )
        denom = l_ds * sum(
            nk * diff(l_ms, d)
            for nk, d in zip(n_hats, dimensions)
        ) + K * (1 - torch.exp(-ALPHA * l_ms))

        return l_ds * l_ms * numer / denom

    def in_domain(self, *dimensions):
        # when we don't have a Neumann boundary condition
        if self.neumann_control_points is None:
            return self.l_d(*dimensions) > 0.0
        return (self.l_d(*dimensions) > 0.0) & (self.l_m(*dimensions) > 0.0)

    def enforce(self, net, *dimensions):
        # enforce Dirichlet and Neumann boundary condition, equation[10] in MAcfall's paper
        return self.a_d(*dimensions) + self.a_m(net, *dimensions) + self.f(net, *dimensions)

    @staticmethod
    def _clean_control_points(control_points, center_point):

        def gt_zero(number):
            return number >= ROUND_TO_ZERO

        def lt_zero(number):
            return number <= -ROUND_TO_ZERO

        def eq_zero(number):
            return abs(number) < ROUND_TO_ZERO

        def clockwise(cp):
            px, py = cp.loc
            cx, cy = center_point.loc
            dx, dy = px - cx, py - cy
            if gt_zero(dx) and eq_zero(dy):
                tier = 0
            elif gt_zero(dx) and lt_zero(dy):
                tier = 1
            elif eq_zero(dx) and lt_zero(dy):
                tier = 2
            elif lt_zero(dx) and lt_zero(dy):
                tier = 3
            elif lt_zero(dx) and eq_zero(dy):
                tier = 4
            elif lt_zero(dx) and gt_zero(dy):
                tier = 5
            elif eq_zero(dx) and gt_zero(dy):
                tier = 6
            elif gt_zero(dx) and gt_zero(dy):
                tier = 7
            # assume that the second key won't be used
            # - i.e. on the same side of center point (left or right)
            # there won't be multiple control points that
            # has the same y-coordinate as the center point
            return (tier, dx / dy if not eq_zero(dy) else 0)

        control_points.sort(key=clockwise)

        def same_point(p1, p2):
            return eq_zero(p1.loc[0] - p2.loc[0]) and eq_zero(p1.loc[1] - p2.loc[1])

        # remove the control points that are defined more than once
        unique_control_points = [control_points[0]]
        for cp in control_points[1:]:
            if not same_point(cp, unique_control_points[-1]):
                unique_control_points.append(cp)
        return unique_control_points


class InterpolatorCreator:

    @staticmethod
    def fit_surface(dirichlet_or_neumann_control_points):
        # specify input and output of thin plate spline
        from_points = dirichlet_or_neumann_control_points
        to_values = [dncp.val for dncp in dirichlet_or_neumann_control_points]
        # fit thin plate spline and save coefficients
        coefs = InterpolatorCreator._solve_thin_plate_spline(from_points, to_values)
        return SurfaceInterpolator(coefs, dirichlet_or_neumann_control_points)

    @staticmethod
    def fit_length_factor(control_points, radius=0.5):
        # specify input and output of thin plate spline
        from_points = control_points
        to_points = InterpolatorCreator._create_circular_targets(control_points, radius)
        n_dim = to_points[0].dim
        to_values_each_dim = [[tp.loc[i] for tp in to_points] for i in range(n_dim)]
        # fit thin plate spline and save coefficients
        coefs_each_dim = [
            InterpolatorCreator._solve_thin_plate_spline(from_points, to_values)
            for to_values in to_values_each_dim
        ]

        return LengthFactorInterpolator(coefs_each_dim, control_points, radius)

    @staticmethod
    def fit_normal_vector(neumann_control_points):
        # specify input and output of thin plate spline
        from_points = neumann_control_points
        to_points = [
            Point(loc=(ncp.normal_vector[0], ncp.normal_vector[1]))
            for ncp in neumann_control_points
        ]
        n_dim = to_points[0].dim
        to_values_each_dim = [[tp.loc[i] for tp in to_points] for i in range(n_dim)]
        # fit thin plate spline and save coefficients
        coefs_each_dim = [
            InterpolatorCreator._solve_thin_plate_spline(from_points, to_values)
            for to_values in to_values_each_dim
        ]
        return NormalVectorInterpolator(coefs_each_dim, neumann_control_points)

    @staticmethod
    def _solve_thin_plate_spline(from_points, to_values):
        assert len(from_points) == len(to_values)
        n_dims = from_points[0].dim
        n_pnts = len(from_points)
        n_eqs = n_dims + n_pnts + 1

        # weights of the eq_no'th equation
        def equation_weights(eq_no):

            weights = np.zeros(n_eqs)

            # the first M equations (M is the number of control points)
            if eq_no < n_pnts:
                p = from_points[eq_no]
                # the first M weights
                for i, fp in enumerate(from_points):
                    ri_sq = Interpolator._ri_sq_thin_plate_spline_pretrain(p, fp)
                    weights[i] = ri_sq * np.log(ri_sq)
                # the M+1'th weight
                weights[n_pnts] = 1.0
                # the rest #dimension weights
                for j in range(n_dims):
                    weights[n_pnts + 1 + j] = p.loc[j]
            # the M+1'th equation
            elif eq_no < n_pnts + n_dims:
                j = eq_no - n_pnts
                for i in range(n_pnts):
                    weights[i] = from_points[i].loc[j]
            # the rest #dimension equations
            elif eq_no == n_pnts + n_dims:
                weights[:n_pnts] = 1.0
            else:
                raise ValueError(f'Invalid equation number: {eq_no}')

            return weights

        # create linear system
        W = np.zeros((n_eqs, n_eqs))
        for eq_no in range(n_eqs):
            W[eq_no] = equation_weights(eq_no)
        b = np.zeros(n_eqs)
        b[:n_pnts] = to_values

        # solve linear system and return coefficients
        return np.linalg.solve(W, b)

    @staticmethod
    def _create_circular_targets(control_points, radius):
        # create equally spaced target points, this is for 2-d control points
        # TODO 3-d control points
        return [
            Point((radius * np.cos(theta), radius * np.sin(theta)))
            for theta in -np.linspace(0, 2 * np.pi, len(control_points), endpoint=False)
        ]


class Interpolator:

    def interpolate(self, dimensions):
        raise NotImplementedError

    @staticmethod
    def _interpolate_by_thin_plate_spline(coefs, control_points, dimensions):
        n_pnts = len(control_points)
        to_value_unfinished = torch.zeros_like(dimensions[0])
        # the first M basis functions (M is the number of control points)
        for coef, cp in zip(coefs, control_points):
            ri_sq = Interpolator._ri_sq_thin_plate_spline_trainval(cp, dimensions)
            to_value_unfinished += coef * ri_sq * torch.log(ri_sq)
        # the M+1'th basis function
        to_value_unfinished += coefs[n_pnts]
        # the rest #dimension basis functions
        for j, d in enumerate(dimensions):
            to_value_unfinished += coefs[n_pnts + 1 + j] * d
        to_value = to_value_unfinished
        return to_value

    # to be used in fitting soefficients of thin plate spline
    @staticmethod
    def _ri_sq_thin_plate_spline_pretrain(point_i, point_j, stiffness=0.01):
        return sum((di - dj) ** 2 for di, dj in zip(point_i.loc, point_j.loc)) + stiffness ** 2

    # to be used in transforming output of neural networks
    @staticmethod
    def _ri_sq_thin_plate_spline_trainval(point_i, dimensions, stiffness=0.01):
        return sum((d - di) ** 2 for di, d in zip(point_i.loc, dimensions)) + stiffness ** 2


class SurfaceInterpolator(Interpolator):

    def __init__(self, coefs, control_points):
        self.coefs = coefs
        self.control_points = control_points

    def interpolate(self, dimensions):
        return Interpolator._interpolate_by_thin_plate_spline(
            self.coefs, self.control_points, dimensions
        )


class LengthFactorInterpolator(Interpolator):

    def __init__(self, coefs_each_dim, control_points, radius):
        self.coefs_each_dim = coefs_each_dim
        self.control_points = control_points
        self.radius = radius

    def interpolate(self, dimensions):
        dimensions_mapped = tuple(
            Interpolator._interpolate_by_thin_plate_spline(
                coefs_dim, self.control_points, dimensions
            )
            for coefs_dim in self.coefs_each_dim
        )
        return self.radius ** 2 - sum(d ** 2 for d in dimensions_mapped)


class NormalVectorInterpolator(Interpolator):

    def __init__(self, coefs_each_dim, neumann_control_points):
        self.coefs_each_dim = coefs_each_dim
        self.neumann_control_points = neumann_control_points

    def interpolate(self, dimensions):
        dimensions_mapped = tuple(
            Interpolator._interpolate_by_thin_plate_spline(
                coefs_dim, self.neumann_control_points, dimensions
            )
            for coefs_dim in self.coefs_each_dim
        )
        return dimensions_mapped<|MERGE_RESOLUTION|>--- conflicted
+++ resolved
@@ -573,10 +573,7 @@
 
         train_loss_epoch = calculate_loss(train_examples_x, train_examples_y, net, nets, pde_system, conditions, criterion, additional_loss_term)
         train_loss_epoch = train_loss_epoch.item()
-<<<<<<< HEAD
-=======
-
->>>>>>> cb637b0f
+
         train_metrics_epoch = calculate_metrics(train_examples_x, train_examples_y, net, nets, conditions, metrics)
         return train_loss_epoch, train_metrics_epoch
 
