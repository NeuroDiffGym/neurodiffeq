import torch
import warnings
import torch.nn as nn
import inspect
from inspect import signature
from abc import ABC, abstractmethod
from itertools import chain
from copy import deepcopy
from torch.optim import Adam
<<<<<<< HEAD
from neurodiffeq.networks import FCNN
from neurodiffeq._version_utils import deprecated_alias
from neurodiffeq.generators import GeneratorSpherical
from neurodiffeq.generators import SamplerGenerator
from neurodiffeq.generators import Generator1D
from neurodiffeq.generators import Generator2D
from neurodiffeq.function_basis import RealSphericalHarmonics
from neurodiffeq.solvers_utils import PretrainedSolver
=======
from .networks import FCNN
from ._version_utils import deprecated_alias
from .generators import GeneratorSpherical
from .generators import SamplerGenerator
from .generators import Generator1D
from .generators import Generator2D
from .generators import GeneratorND
from .function_basis import RealSphericalHarmonics
from .conditions import BaseCondition
from .neurodiffeq import safe_diff as diff
from .losses import _losses


def _requires_closure(optimizer):
    return inspect.signature(optimizer.step).parameters.get('closure').default == inspect._empty
>>>>>>> c5e7404c

class BaseSolver(ABC,PretrainedSolver):
    r"""A class for solving ODE/PDE systems.

    :param diff_eqs:
        The differential equation system to solve, which maps a tuple of coordinates to a tuple of ODE/PDE residuals.
        Both the coordinates and ODE/PDE residuals must have shape (-1, 1).
    :type diff_eqs: callable
    :param conditions:
        List of boundary conditions for each target function.
    :type conditions: list[`neurodiffeq.conditions.BaseCondition`]
    :param nets:
        List of neural networks for parameterized solution.
        If provided, length must equal that of conditions.
    :type nets: list[`torch.nn.Module`], optional
    :param train_generator:
        A generator for sampling training points.
        It must provide a `.get_examples()` method and a `.size` field.
    :type train_generator: `neurodiffeq.generators.BaseGenerator`, required
    :param valid_generator:
        A generator for sampling validation points.
        It must provide a `.get_examples()` method and a `.size` field.
    :type valid_generator: `neurodiffeq.generators.BaseGenerator`, required
    :param analytic_solutions:
        **[DEPRECATED]** Pass ``metrics`` instead.
        The analytical solutions to be compared with neural net solutions.
        It maps a tuple of coordinates to a tuple of function values.
        The output shape should match that of networks.
    :type analytic_solutions: callable, optional
    :param optimizer:
        The optimizer to be used for training.
    :type optimizer: `torch.nn.optim.Optimizer`, optional
    :param criterion:
        A function that maps a PDE residual vector (torch tensor with shape (-1, 1)) to a scalar loss.
    :type criterion: callable, optional
    :param n_batches_train:
        Number of batches to train in every epoch, where batch-size equals ``train_generator.size``.
        Defaults to 1.
    :type n_batches_train: int, optional
    :param n_batches_valid:
        Number of batches to validate in every epoch, where batch-size equals ``valid_generator.size``.
        Defaults to 4.
    :type n_batches_valid: int, optional
    :param metrics:
        Additional metrics to be logged (besides loss). ``metrics`` should be a dict where

        - Keys are metric names (e.g. 'analytic_mse');
        - Values are functions (callables) that computes the metric value.
          These functions must accept the same input as the differential equation ``diff_eq``.

    :type metrics: dict, optional
    :param n_input_units:
        Number of input units for each neural network. Ignored if ``nets`` is specified.
    :type n_input_units: int, required
    :param n_output_units:
        Number of output units for each neural network. Ignored if ``nets`` is specified.
    :type n_output_units: int, required
    :param batch_size:
        **[DEPRECATED and IGNORED]**
        Each batch will use all samples generated.
        Please specify ``n_batches_train`` and ``n_batches_valid`` instead.
    :type batch_size: int
    :param shuffle:
        **[DEPRECATED and IGNORED]**
        Shuffling should be performed by generators.
    :type shuffle: bool
    """

    def __init__(self, diff_eqs, conditions,
                 nets=None, train_generator=None, valid_generator=None, analytic_solutions=None,
                 optimizer=None, criterion=None, n_batches_train=1, n_batches_valid=4,
                 metrics=None, n_input_units=None, n_output_units=None,
                 # deprecated arguments are listed below
                 shuffle=None, batch_size=None):
        # deprecate argument `shuffle`
        if shuffle:
            warnings.warn(
                "param `shuffle` is deprecated and ignored; shuffling should be performed by generators",
                FutureWarning,
            )
        # deprecate argument `batch_size`
        if batch_size is not None:
            warnings.warn(
                "param `batch_size` is deprecated and ignored; specify n_batches_train and n_batches_valid instead",
                FutureWarning,
            )

        self.diff_eqs = diff_eqs
        self.conditions = conditions
        self.n_funcs = len(conditions)
        if nets is None:
            self.nets = [
                FCNN(n_input_units=n_input_units, n_output_units=n_output_units, hidden_units=(32, 32), actv=nn.Tanh)
                for _ in range(self.n_funcs)
            ]
        else:
            self.nets = nets

        if train_generator is None:
            raise ValueError("train_generator must be specified")

        if valid_generator is None:
            raise ValueError("valid_generator must be specified")

        self.metrics_fn = metrics if metrics else {}
        # For backward compatibility with the legacy `analytic_solutions` argument
        if analytic_solutions:
            warnings.warn(
                'The `analytic_solutions` argument is deprecated and could lead to unstable behavior. '
                'Pass a `metrics` dict instead.',
                FutureWarning,
            )

            def analytic_mse(*args):
                x = args[-n_input_units:]
                u_hat = analytic_solutions(*x)
                u = args[:-n_input_units]
                u, u_hat = torch.stack(u), torch.stack(u_hat)
                return ((u - u_hat) ** 2).mean()

            if 'analytic_mse' in self.metrics_fn:
                warnings.warn(
                    "Ignoring `analytic_solutions` in presence of key 'analytic_mse' in `metrics`",
                    FutureWarning,
                )
            else:
                self.metrics_fn['analytic_mse'] = analytic_mse

        # metric history, keys will be train_loss, valid_loss, train__<metric_name>, valid__<metric_name>.
        # For compatibility with ode.py and pde.py,
        # double underscore are used between 'train'/'valid' and custom metric names.
        self.metrics_history = {}
        self.metrics_history.update({'train_loss': [], 'valid_loss': []})
        self.metrics_history.update({'train__' + name: [] for name in self.metrics_fn})
        self.metrics_history.update({'valid__' + name: [] for name in self.metrics_fn})

        self.optimizer = optimizer if optimizer else Adam(chain.from_iterable(n.parameters() for n in self.nets))

        if criterion is None:
            self.criterion = lambda r, f, x: (r ** 2).mean()
        elif isinstance(criterion, nn.modules.loss._Loss):
            self.criterion = lambda r, f, x: criterion(r, torch.zeros_like(r))
        elif isinstance(criterion, str):
            self.criterion = _losses[criterion.lower()]
        else:
            self.criterion = criterion

        def make_pair_dict(train=None, valid=None):
            return {'train': train, 'valid': valid}

        self.generator = make_pair_dict(
            train=SamplerGenerator(train_generator),
            valid=SamplerGenerator(valid_generator),
        )
        # number of batches for training / validation;
        self.n_batches = make_pair_dict(train=n_batches_train, valid=n_batches_valid)
        # current batch of samples, kept for additional_loss term to use
        self._batch = make_pair_dict()
        # current network with lowest loss
        self.best_nets = None
        # current lowest loss
        self.lowest_loss = None
        # local epoch in a `.fit` call, should only be modified inside self.fit()
        self.local_epoch = 0
        # maximum local epochs to run in a `.fit()` call, should only set by inside self.fit()
        self._max_local_epoch = 0
        # controls early stopping, should be set to False at the beginning of a `.fit()` call
        # and optionally set to False by `callbacks` in `.fit()` to support early stopping
        self._stop_training = False
        # the _phase variable is registered for callback functions to access
        self._phase = None

    @property
    def global_epoch(self):
        r"""Global epoch count, always equal to the length of train loss history.

        :return: Number of training epochs that have been run.
        :rtype: int
        """
        return len(self.metrics_history['train_loss'])

    @property
    def batch(self):
        return self._batch

    @property
    def _batch_examples(self):
        warnings.warn(
            '`._batch_examples` has been deprecated in favor of `._batch` and will be removed in a future version',
            FutureWarning,
        )
        return self._batch

    def compute_func_val(self, net, cond, *coordinates):
        r"""Compute the function value evaluated on the points specified by ``coordinates``.

        :param net: The network to be parameterized and evaluated.
        :type net: torch.nn.Module
        :param cond: The condition (a.k.a. parameterization) for the network.
        :type cond: `neurodiffeq.conditions.BaseCondition`
        :param coordinates: A tuple of coordinate components, each with shape = (-1, 1).
        :type coordinates: tuple[torch.Tensor]
        :return: Function values at the sampled points.
        :rtype: torch.Tensor
        """
        return cond.enforce(net, *coordinates)

    def _update_history(self, value, metric_type, key):
        r"""Append a value to corresponding history list.

        :param value: Value to be appended.
        :type value: float
        :param metric_type: Name of the metric. Must be 'loss' or present in ``self.metrics``.
        :type metric_type: str
        :param key: {'train', 'valid'}. Phase of the process.
        :type key: str
        """
        self._phase = key
        if metric_type == 'loss':
            self.metrics_history[f'{key}_{metric_type}'].append(value)
        elif metric_type in self.metrics_fn:
            self.metrics_history[f'{key}__{metric_type}'].append(value)
        else:
            raise KeyError(f"metric '{metric_type}' not specified")

    def _update_train_history(self, value, metric_type):
        r"""Append a value to corresponding training history list."""
        self._update_history(value, metric_type, key='train')

    def _update_valid_history(self, value, metric_type):
        r"""Append a value to corresponding validation history list."""
        self._update_history(value, metric_type, key='valid')

    def _generate_batch(self, key):
        r"""Generate the next batch, register in self._batch and return the batch.

        :param key:
            {'train', 'valid'};
            Dict key in ``self._examples``, ``self._batch``, or ``self._batch_start``
        :type key: str
        :return: The generated batch of points.
        :type: List[`torch.Tensor`]
        """
        # the following side effects are helpful for future extension,
        # especially for additional loss term that depends on the coordinates
        self._phase = key
        self._batch[key] = [v.reshape(-1, 1) for v in self.generator[key].get_examples()]
        return self._batch[key]

    def _generate_train_batch(self):
        r"""Generate the next training batch, register in ``self._batch`` and return."""
        return self._generate_batch('train')

    def _generate_valid_batch(self):
        r"""Generate the next validation batch, register in ``self._batch`` and return."""
        return self._generate_batch('valid')

    def _do_optimizer_step(self, closure=None):
        r"""Optimization procedures after gradients have been computed. Usually ``self.optimizer.step()`` is sufficient.
        At times, users can overwrite this method to perform gradient clipping, etc. Here is an example::

            import itertools
            class MySolver(Solver)
                def _do_optimizer_step(self, closure=None):
                    nn.utils.clip_grad_norm_(itertools.chain([net.parameters() for net in self.nets]), 1.0, 'inf')
                    self.optimizer.step(closure=closure)
        """
        self.optimizer.step(closure=closure)

    def _run_epoch(self, key):
        r"""Run an epoch on train/valid points, update history, and perform an optimization step if key=='train'.

        :param key: {'train', 'valid'}; phase of the epoch
        :type key: str

        .. note::
            The optimization step is only performed after all batches are run.
        """
        if self.n_batches[key] <= 0:
            # XXX maybe we should append NaN to metric history?
            return
        self._phase = key
        epoch_loss = 0.0
        batch_loss = 0.0
        metric_values = {name: 0.0 for name in self.metrics_fn}

        # Zero the gradient only once, before running the batches. Gradients of different batches are accumulated.
        if key == 'train' and not _requires_closure(self.optimizer):
            self.optimizer.zero_grad()

        # perform forward pass for all batches: a single graph is created and release in every iteration
        # see https://discuss.pytorch.org/t/why-do-we-need-to-set-the-gradients-manually-to-zero-in-pytorch/4903/17
        for batch_id in range(self.n_batches[key]):
            batch = self._generate_batch(key)

            def closure(zero_grad=True):
                nonlocal batch_loss
                if key == 'train' and zero_grad:
                    self.optimizer.zero_grad()
                funcs = [
                    self.compute_func_val(n, c, *batch) for n, c in zip(self.nets, self.conditions)
                ]

                for name in self.metrics_fn:
                    value = self.metrics_fn[name](*funcs, *batch).item()
                    metric_values[name] += value
                residuals = self.diff_eqs(*funcs, *batch)
                residuals = torch.cat(residuals, dim=1)
                try:
                    loss = self.criterion(residuals, funcs, batch) + self.additional_loss(residuals, funcs, batch)
                except TypeError as e:
                    warnings.warn(
                        "You might need to update your code. "
                        "Since v0.4.0; both `criterion` and `additional_loss` requires three inputs: "
                        "`residual`, `funcs`, and `coords`. See documentation for more.", FutureWarning)
                    raise e

                # accumulate gradients before the current graph is collected as garbage
                if key == 'train':
                    loss.backward()
                    batch_loss = loss.item()
                return loss

            if key == 'train':
                if _requires_closure(self.optimizer):
                    # If `closure` is required by `optimizer.step()`, perform a step for every batch
                    self._do_optimizer_step(closure=closure)
                else:
                    # Otherwise, only perform backward propagation.
                    # Optimizer step will be performed only once outside the for-loop (i.e. after all batches).
                    closure(zero_grad=False)
                epoch_loss += batch_loss
            else:
                epoch_loss += closure().item()

        # calculate mean loss of all batches and register to history
        self._update_history(epoch_loss / self.n_batches[key], 'loss', key)

        # perform the optimizer step after all batches are run (if optimizer.step doesn't require `closure`)
        if key == 'train' and not _requires_closure(self.optimizer):
            self._do_optimizer_step()
        if key == 'valid':
            self._update_best()

        # calculate average metrics across batches and register to history
        for name in self.metrics_fn:
            self._update_history(
                metric_values[name] / self.n_batches[key], name, key)

    def run_train_epoch(self):
        r"""Run a training epoch, update history, and perform gradient descent."""
        self._run_epoch('train')

    def run_valid_epoch(self):
        r"""Run a validation epoch and update history."""
        self._run_epoch('valid')

    def _update_best(self):
        r"""Update ``self.lowest_loss`` and ``self.best_nets``
        if current validation loss is lower than ``self.lowest_loss``
        """
        current_loss = self.metrics_history['valid_loss'][-1]
        if (self.lowest_loss is None) or current_loss < self.lowest_loss:
            self.lowest_loss = current_loss
            self.best_nets = deepcopy(self.nets)

    def fit(self, max_epochs, callbacks=None, monitor=None):
        r"""Run multiple epochs of training and validation, update best loss at the end of each epoch.

        If ``callbacks`` is passed, callbacks are run, one at a time,
        after training and validating and updating best model but before monitor checking

        :param max_epochs: Number of epochs to run.
        :type max_epochs: int
        :param monitor:
            **[DEPRECATED]** use a MonitorCallback instance instead.
            The monitor for visualizing solution and metrics.
        :rtype monitor: `neurodiffeq.pde_spherical.MonitorSpherical`
        :param callbacks:
            A list of callback functions.
            Each function should accept the ``solver`` instance itself as its **only** argument.
        :rtype callbacks: list[callable]

        .. note::
            1. This method does not return solution, which is done in the ``.get_solution()`` method.
            2. A callback function `cb(solver)` can set ``solver._stop_training`` to True to perform early stopping.
        """
        self._stop_training = False
        self._max_local_epoch = max_epochs
        if monitor:
            warnings.warn("Passing `monitor` is deprecated, "
                          "use a MonitorCallback and pass a list of callbacks instead")
<<<<<<< HEAD
=======
            callbacks = [monitor.to_callback()] + list(callbacks)
        if kwargs:
            raise ValueError(f'Unknown keyword argument(s): {list(kwargs.keys())}')  # pragma: no cover
>>>>>>> c5e7404c

        for local_epoch in range(max_epochs):
            # stops training if self._stop_training is set to True by a callback
            if self._stop_training:
                break

            # register local epoch so it can be accessed by callbacks
            self.local_epoch = local_epoch
            self.run_train_epoch()
            self.run_valid_epoch()

            if callbacks:
                for cb in callbacks:
                    cb(self)

<<<<<<< HEAD
            if monitor:
                if (local_epoch + 1) % monitor.check_every == 0 or local_epoch == max_epochs - 1:
                    monitor.check(
                        self.nets,
                        self.conditions,
                        history=self.metrics_history,
                    )

=======
>>>>>>> c5e7404c
    @abstractmethod
    def get_solution(self, copy=True, best=True):
        r"""Get a (callable) solution object. See this usage example:

        .. code-block:: python3

            solution = solver.get_solution()
            point_coords = train_generator.get_examples()
            value_at_points = solution(point_coords)

        :param copy:
            Whether to make a copy of the networks so that subsequent training doesn't affect the solution;
            Defaults to True.
        :type copy: bool
        :param best:
            Whether to return the solution with lowest loss instead of the solution after the last epoch.
            Defaults to True.
        :type best: bool
        :return:
            A solution object which can be called.
            To evaluate the solution on certain points,
            you should pass the coordinates vector(s) to the returned solution.
        :rtype: BaseSolution
        """
        pass

    def _get_internal_variables(self):
        r"""Get a dict of all available internal variables.

        :return:
            All available interal parameters,
            where keys are variable names and values are the corresponding variables.
        :rtype: dict

        .. note::
            Children classes should inherit all items and optionally include new ones.
        """

        return {
            "metrics": self.metrics_fn,
            "n_batches": self.n_batches,
            "best_nets": self.best_nets,
            "criterion": self.criterion,
            "conditions": self.conditions,
            "global_epoch": self.global_epoch,
            "lowest_loss": self.lowest_loss,
            "n_funcs": self.n_funcs,
            "nets": self.nets,
            "optimizer": self.optimizer,
            "diff_eqs": self.diff_eqs,
            "generator": self.generator,
            "train_generator": self.generator['train'],
            "valid_generator": self.generator['valid'],
        }

    @deprecated_alias(param_names='var_names')
    def get_internals(self, var_names=None, return_type='list'):
        r"""Return internal variable(s) of the solver

        - If var_names == 'all', return all internal variables as a dict.
        - If var_names is single str, return the corresponding variables.
        - If var_names is a list and return_type == 'list', return corresponding internal variables as a list.
        - If var_names is a list and return_type == 'dict', return a dict with keys in var_names.

        :param var_names: An internal variable name or a list of internal variable names.
        :type var_names: str or list[str]
        :param return_type: {'list', 'dict'}; Ignored if ``var_names`` is a string.
        :type return_type: str
        :return: A single variable, or a list/dict of internal variables as indicated above.
        :rtype: list or dict or any
        """

        available_variables = self._get_internal_variables()

        if var_names == "all" or var_names is None:
            return available_variables

        if isinstance(var_names, str):
            return available_variables[var_names]

        if return_type == 'list':
            return [available_variables[name] for name in var_names]
        elif return_type == "dict":
            return {name: available_variables[name] for name in var_names}
        else:
            raise ValueError(f"unrecognized return_type = {return_type}")

    def additional_loss(self, residual, funcs, coords):
        r"""Additional loss terms for training. This method is to be overridden by subclasses.
        This method can use any of the internal variables: self.nets, self.conditions, self.global_epoch, etc.

        :param residual: Residual tensor of differential equation. It has shape (N_SAMPLES, N_EQUATIONS)
        :type residual: torch.Tensor
        :param funcs:
            Outputs of the networks after parameterization.
            There are ``len(nets)`` entries in total. Each entry is a tensor of shape (N_SAMPLES, N_OUTPUT_UNITS).
        :type funcs: List[torch.Tensor]
        :param coords:
            Inputs to the networks; a.k.a. the spatio-temporal coordinates of the system.
            There are ``N_COORDS`` entries in total. Each entry is a tensor of shape (N_SAMPLES, 1).
        :type coords: List[torch.Tensor]
        :return: Additional loss. Must be a ``torch.Tensor`` of empty shape (scalar).
        :rtype: torch.Tensor
        """
        return 0.0
#    def save_state(self,filename,):
	    #save_keys = ['diff_eqs','metrics','global_epoch','nets','conditions','criterion','optimizer','generator'] #'criterion','optimizer','generator',
#        save_dict = {
#            "metrics": self.metrics_fn,
#            "criterion": self.criterion,
#            "conditions": self.conditions,
#            "global_epoch": self.global_epoch, #loss_history
#            "nets": self.nets,
#            "optimizer": self.optimizer,
#            "diff_eqs": self.diff_eqs,
#            "generator": self.generator
#            }
#        print('this is in solver file')
#        with open(filename,'wb') as file:
#            dill.dump(save_dict,file)

class BaseSolution(ABC):
    r"""A solution to a PDE/ODE (system).

    :param nets:
        The neural networks that approximate the PDE/ODE solution.

        - If ``nets`` is a list of ``torch.nn.Module``, it should have the same length with ``conditions``
        - If ``nets`` is a single ``torch.nn.Module``, it should have as many output units as length of ``conditions``

    :type nets: list[`torch.nn.Module`] or `torch.nn.Module`
    :param conditions:
        A list of conditions that should be enforced on the PDE/ODE solution.
        ``conditions`` should have a length equal to the number of dependent variables in the ODE/PDE system.
    :type conditions: list[`neurodiffeq.conditions.BaseCondition`]
    """

    def __init__(self, nets, conditions):
        if isinstance(nets, nn.Module):
            # This is for backward compatibility with the `single_net` option
            # The same torch.nn.Module instance is repeated to form a list of the same length as `conditions`
            self.nets = [nets] * len(conditions)
        else:
            self.nets = nets
        self.conditions = conditions

    @abstractmethod
    def _compute_u(self, net, condition, *coords):
        pass

    @deprecated_alias(as_type='to_numpy')
    def __call__(self, *coords, to_numpy=False):
        r"""Evaluate the solution at certain points.

        :param coords: tuple of coordinate tensors, each of shape (n_samples, 1)
        :type coords: Tuple[`torch.Tensor`]
        :param to_numpy:
            If set to True, the call returns a ``numpy.ndarray`` instead of ``torch.Tensor``.
            Defaults to False.
        :type to_numpy: bool
        :return: Dependent variables evaluated at given points.
        :rtype: list[`torch.Tensor` or `numpy.array`] or `torch.Tensor` or `numpy.array`
        """
        coords = [c if isinstance(c, torch.Tensor) else torch.tensor(c) for c in coords]
        original_shape = coords[0].shape
        coords = [c.reshape(-1, 1) for c in coords]
        if isinstance(to_numpy, str):
            # Why did we allow `tf` as an option >_<
            # We should phase this out as soon as possible
            if to_numpy == 'tf' or to_numpy == 'torch':
                to_numpy = False
            elif to_numpy == 'np':
                to_numpy = True
            else:
                raise ValueError(f"Unrecognized `as_type` option: '{to_numpy}'")

        us = [
            self._compute_u(net, con, *coords).reshape(original_shape)
            for con, net in zip(self.conditions, self.nets)
        ]
        if to_numpy:
            us = [u.detach().cpu().numpy() for u in us]

        return us if len(self.nets) > 1 else us[0]


class GenericSolution(BaseSolution):
    def _compute_u(self, net, condition, *coords):
        return condition.enforce(net, *coords)


class GenericSolver(BaseSolver):
    def get_solution(self, copy=True, best=True):
        r"""Get a (callable) solution object. See this usage example:

        .. code-block:: python3

            solution = solver.get_solution()
            point_coords = train_generator.get_examples()
            value_at_points = solution(point_coords)

        :param copy:
            Whether to make a copy of the networks so that subsequent training doesn't affect the solution;
            Defaults to True.
        :type copy: bool
        :param best:
            Whether to return the solution with lowest loss instead of the solution after the last epoch.
            Defaults to True.
        :type best: bool
        :return:
            A solution object which can be called.
            To evaluate the solution on certain points,
            you should pass the coordinates vector(s) to the returned solution.
        :rtype: BaseSolution
        """
        nets = self.best_nets if best else self.nets
        conditions = self.conditions
        if copy:
            nets = deepcopy(nets)
            conditions = deepcopy(conditions)

        return GenericSolution(nets, conditions)


class SolverSpherical(BaseSolver):
    r"""A solver class for solving PDEs in spherical coordinates

    :param pde_system:
        The PDE system to solve, which maps a tuple of three coordinates to a tuple of PDE residuals,
        both the coordinates and PDE residuals must have shape (n_samples, 1).
    :type pde_system: callable
    :param conditions:
        List of boundary conditions for each target function.
    :type conditions: list[`neurodiffeq.conditions.BaseCondition`]
    :param r_min:
        Radius for inner boundary (:math:`r_0>0`).
        Ignored if ``train_generator`` and ``valid_generator`` are both set.
    :type r_min: float, optional
    :param r_max:
        Radius for outer boundary (:math:`r_1>r_0`).
        Ignored if ``train_generator`` and ``valid_generator`` are both set.
    :type r_max: float, optional
    :param nets:
        List of neural networks for parameterized solution.
        If provided, length of ``nets`` must equal that of ``conditions``
    :type nets: list[torch.nn.Module], optional
    :param train_generator:
        Generator for sampling training points,
        which must provide a ``.get_examples()`` method and a ``.size`` field.
        ``train_generator`` must be specified if ``r_min`` and ``r_max`` are not set.
    :type train_generator: `neurodiffeq.generators.BaseGenerator`, optional
    :param valid_generator:
        Generator for sampling validation points,
        which must provide a ``.get_examples()`` method and a ``.size`` field.
        ``valid_generator`` must be specified if ``r_min`` and ``r_max`` are not set.
    :type valid_generator: `neurodiffeq.generators.BaseGenerator`, optional
    :param analytic_solutions:
        Analytical solutions to be compared with neural net solutions.
        It maps a tuple of three coordinates to a tuple of function values.
        Output shape should match that of ``nets``.
    :type analytic_solutions: callable, optional
    :param optimizer:
        Optimizer to be used for training.
        Defaults to a ``torch.optim.Adam`` instance that trains on all parameters of ``nets``.
    :type optimizer: ``torch.nn.optim.Optimizer``, optional
    :param criterion:
        Function that maps a PDE residual tensor (of shape (-1, 1)) to a scalar loss.
    :type criterion: callable, optional
    :param n_batches_train:
        Number of batches to train in every epoch, where batch-size equals ``train_generator.size``.
        Defaults to 1.
    :type n_batches_train: int, optional
    :param n_batches_valid:
        Number of batches to validate in every epoch, where batch-size equals ``valid_generator.size``.
        Defaults to 4.
    :type n_batches_valid: int, optional
    :param enforcer:
        A function of signature
        ``enforcer(net: nn.Module, cond: neurodiffeq.conditions.BaseCondition,
        coords: Tuple[torch.Tensor]) -> torch.Tensor``
        that returns the dependent variable value evaluated on the batch.
    :type enforcer: callable
    :param n_output_units:
        Number of output units for each neural network.
        Ignored if ``nets`` is specified.
        Defaults to 1.
    :type n_output_units: int, optional
    :param batch_size:
        **[DEPRECATED and IGNORED]**
        Each batch will use all samples generated.
        Please specify ``n_batches_train`` and ``n_batches_valid`` instead.
    :type batch_size: int
    :param shuffle:
        **[DEPRECATED and IGNORED]**
        Shuffling should be performed by generators.
    :type shuffle: bool
    """

    def __init__(self, pde_system, conditions, r_min=None, r_max=None,
                 nets=None, train_generator=None, valid_generator=None, analytic_solutions=None,
                 optimizer=None, criterion=None, n_batches_train=1, n_batches_valid=4, enforcer=None,
                 n_output_units=1,
                 # deprecated arguments are listed below
                 shuffle=None, batch_size=None):

        if train_generator is None or valid_generator is None:
            if r_min is None or r_max is None:
                raise ValueError(f"Either generator is not provided, r_min and r_max should be both provided: "
                                 f"got r_min={r_min}, r_max={r_max}, train_generator={train_generator}, "
                                 f"valid_generator={valid_generator}")

        if train_generator is None:
            train_generator = GeneratorSpherical(512, r_min, r_max, method='equally-spaced-noisy')

        if valid_generator is None:
            valid_generator = GeneratorSpherical(512, r_min, r_max, method='equally-spaced-noisy')

        self.r_min, self.r_max = r_min, r_max
        self.enforcer = enforcer

        super(SolverSpherical, self).__init__(
            diff_eqs=pde_system,
            conditions=conditions,
            nets=nets,
            train_generator=train_generator,
            valid_generator=valid_generator,
            analytic_solutions=analytic_solutions,
            optimizer=optimizer,
            criterion=criterion,
            n_batches_train=n_batches_train,
            n_batches_valid=n_batches_valid,
            n_input_units=3,
            n_output_units=n_output_units,
            shuffle=shuffle,
            batch_size=batch_size,
        )

    def _auto_enforce(self, net, cond, *coordinates):
        r"""Enforce condition on network with inputs. If self.enforcer is set, use it.
        Otherwise, fill cond.enforce() with as many arguments as needed.

        :param net: Network for parameterized solution.
        :type net: torch.nn.Module
        :param cond: Condition (a.k.a. parameterization) for the network.
        :type cond: `neurodiffeq.conditions.BaseCondition`
        :param coordinates: A tuple of vectors, each with shape = (-1, 1).
        :type coordinates: tuple[torch.Tensor]
        :return: Function values at sampled points.
        :rtype: torch.Tensor
        """
        if self.enforcer:
            return self.enforcer(net, cond, coordinates)

        # Base .enforce takes a variable length *arg; n_params should be deduced from .parameterize
        if cond.__class__.enforce == BaseCondition.enforce:
            n_params = len(signature(cond.parameterize).parameters)
        else:
            n_params = len(signature(cond.enforce).parameters)
        coordinates = coordinates[:n_params - 1]
        return cond.enforce(net, *coordinates)

    def compute_func_val(self, net, cond, *coordinates):
        r"""Enforce condition on network with inputs. If self.enforcer is set, use it.
        Otherwise, fill cond.enforce() with as many arguments as needed.

        :param net: Network for parameterized solution.
        :type net: torch.nn.Module
        :param cond: Condition (a.k.a. parameterization) for the network.
        :type cond: `neurodiffeq.conditions.BaseCondition`
        :param coordinates: A tuple of vectors, each with shape = (-1, 1).
        :type coordinates: tuple[torch.Tensor]
        :return: Function values at sampled points.
        :rtype: torch.Tensor
        """
        return self._auto_enforce(net, cond, *coordinates)

    def get_solution(self, copy=True, best=True, harmonics_fn=None):
        r"""Get a (callable) solution object. See this usage example:

        .. code-block:: python3

            solution = solver.get_solution()
            point_coords = train_generator.get_examples()
            value_at_points = solution(point_coords)

        :param copy:
            Whether to make a copy of the networks so that subsequent training doesn't affect the solution;
            Defaults to True.
        :type copy: bool
        :param best:
            Whether to return the solution with lowest loss instead of the solution after the last epoch.
            Defaults to True.
        :type best: bool
        :param harmonics_fn:
            If set, use it as function basis for returned solution.
        :type harmonics_fn: callable
        :return: The solution after training.
        :rtype: ``neurodiffeq.solvers.BaseSolution``
        """
        nets = self.best_nets if best else self.nets
        conditions = self.conditions
        if copy:
            nets = deepcopy(nets)
            conditions = deepcopy(conditions)

        if harmonics_fn:
            return SolutionSphericalHarmonics(nets, conditions, harmonics_fn=harmonics_fn)
        else:
            return SolutionSpherical(nets, conditions)

    def _get_internal_variables(self):
        available_variables = super(SolverSpherical, self)._get_internal_variables()
        available_variables.update({
            'r_min': self.r_min,
            'r_max': self.r_max,
            'enforcer': self.enforcer,
        })
        return available_variables


class SolutionSpherical(BaseSolution):
    def _compute_u(self, net, condition, rs, thetas, phis):
        return condition.enforce(net, rs, thetas, phis)


class SolutionSphericalHarmonics(SolutionSpherical):
    r"""A solution to a PDE (system) in spherical coordinates.

    :param nets: List of networks that takes in radius tensor and outputs the coefficients of spherical harmonics.
    :type nets: list[`torch.nn.Module`]
    :param conditions: List of conditions to be enforced on each nets; must be of the same length as nets.
    :type conditions: list[`neurodiffeq.conditions.BaseCondition`]
    :param harmonics_fn: Mapping from :math:`\theta` and :math:`\phi` to basis functions, e.g., spherical harmonics.
    :type harmonics_fn: callable
    :param max_degree: **DEPRECATED and SUPERSEDED** by ``harmonics_fn``. Highest used for the harmonic basis.
    :type max_degree: int
    """

    def __init__(self, nets, conditions, max_degree=None, harmonics_fn=None):
        super(SolutionSphericalHarmonics, self).__init__(nets, conditions)
        if (harmonics_fn is None) and (max_degree is None):
            raise ValueError("harmonics_fn should be specified")

        if max_degree is not None:
            warnings.warn(
                "`max_degree` is DEPRECATED; pass `harmonics_fn` instead, which takes precedence",
                FutureWarning,
            )
            self.harmonics_fn = RealSphericalHarmonics(max_degree=max_degree)

        if harmonics_fn is not None:
            self.harmonics_fn = harmonics_fn

    def _compute_u(self, net, condition, rs, thetas, phis):
        products = condition.enforce(net, rs) * self.harmonics_fn(thetas, phis)
        return torch.sum(products, dim=1)


class Solution1D(BaseSolution):
    def _compute_u(self, net, condition, ts):
        return condition.enforce(net, ts)


class Solver1D(BaseSolver):
    r"""A solver class for solving ODEs (single-input differential equations)

    :param ode_system:
        The ODE system to solve, which maps a torch.Tensor to a tuple of ODE residuals,
        both the input and output must have shape (n_samples, 1).
    :type ode_system: callable
    :param conditions:
        List of conditions for each target function.
    :type conditions: list[`neurodiffeq.conditions.BaseCondition`]
    :param t_min:
        Lower bound of input (start time).
        Ignored if ``train_generator`` and ``valid_generator`` are both set.
    :type t_min: float, optional
    :param t_max:
        Upper bound of input (start time).
        Ignored if ``train_generator`` and ``valid_generator`` are both set.
    :type t_max: float, optional
    :param nets:
        List of neural networks for parameterized solution.
        If provided, length of ``nets`` must equal that of ``conditions``
    :type nets: list[torch.nn.Module], optional
    :param train_generator:
        Generator for sampling training points,
        which must provide a ``.get_examples()`` method and a ``.size`` field.
        ``train_generator`` must be specified if ``t_min`` and ``t_max`` are not set.
    :type train_generator: `neurodiffeq.generators.BaseGenerator`, optional
    :param valid_generator:
        Generator for sampling validation points,
        which must provide a ``.get_examples()`` method and a ``.size`` field.
        ``valid_generator`` must be specified if ``t_min`` and ``t_max`` are not set.
    :type valid_generator: `neurodiffeq.generators.BaseGenerator`, optional
    :param analytic_solutions:
        Analytical solutions to be compared with neural net solutions.
        It maps a torch.Tensor to a tuple of function values.
        Output shape should match that of ``nets``.
    :type analytic_solutions: callable, optional
    :param optimizer:
        Optimizer to be used for training.
        Defaults to a ``torch.optim.Adam`` instance that trains on all parameters of ``nets``.
    :type optimizer: ``torch.nn.optim.Optimizer``, optional
    :param criterion:
        Function that maps a ODE residual tensor (of shape (-1, 1)) to a scalar loss.
    :type criterion: callable, optional
    :param n_batches_train:
        Number of batches to train in every epoch, where batch-size equals ``train_generator.size``.
        Defaults to 1.
    :type n_batches_train: int, optional
    :param n_batches_valid:
        Number of batches to validate in every epoch, where batch-size equals ``valid_generator.size``.
        Defaults to 4.
    :type n_batches_valid: int, optional
    :param metrics:
        Additional metrics to be logged (besides loss). ``metrics`` should be a dict where

        - Keys are metric names (e.g. 'analytic_mse');
        - Values are functions (callables) that computes the metric value.
          These functions must accept the same input as the differential equation ``ode_system``.

    :type metrics: dict[str, callable], optional
    :param n_output_units:
        Number of output units for each neural network.
        Ignored if ``nets`` is specified.
        Defaults to 1.
    :type n_output_units: int, optional
    :param batch_size:
        **[DEPRECATED and IGNORED]**
        Each batch will use all samples generated.
        Please specify ``n_batches_train`` and ``n_batches_valid`` instead.
    :type batch_size: int
    :param shuffle:
        **[DEPRECATED and IGNORED]**
        Shuffling should be performed by generators.
    :type shuffle: bool
    """

    def __init__(self, ode_system, conditions, t_min=None, t_max=None,
                 nets=None, train_generator=None, valid_generator=None, analytic_solutions=None, optimizer=None,
                 criterion=None, n_batches_train=1, n_batches_valid=4, metrics=None, n_output_units=1,
                 # deprecated arguments are listed below
                 batch_size=None, shuffle=None):

        if train_generator is None or valid_generator is None:
            if t_min is None or t_max is None:
                raise ValueError(f"Either generator is not provided, t_min and t_max should be both provided: \n"
                                 f"got t_min={t_min}, t_max={t_max}, "
                                 f"train_generator={train_generator}, valid_generator={valid_generator}")

        if train_generator is None:
            train_generator = Generator1D(32, t_min=t_min, t_max=t_max, method='equally-spaced-noisy')
        if valid_generator is None:
            valid_generator = Generator1D(32, t_min=t_min, t_max=t_max, method='equally-spaced')

        self.t_min, self.t_max = t_min, t_max

        super(Solver1D, self).__init__(
            diff_eqs=ode_system,
            conditions=conditions,
            nets=nets,
            train_generator=train_generator,
            valid_generator=valid_generator,
            analytic_solutions=analytic_solutions,
            optimizer=optimizer,
            criterion=criterion,
            n_batches_train=n_batches_train,
            n_batches_valid=n_batches_valid,
            metrics=metrics,
            n_input_units=1,
            n_output_units=n_output_units,
            shuffle=shuffle,
            batch_size=batch_size,
        )

    def get_solution(self, copy=True, best=True):
        r"""Get a (callable) solution object. See this usage example:

        .. code-block:: python3

            solution = solver.get_solution()
            point_coords = train_generator.get_examples()
            value_at_points = solution(point_coords)

        :param copy:
            Whether to make a copy of the networks so that subsequent training doesn't affect the solution;
            Defaults to True.
        :type copy: bool
        :param best:
            Whether to return the solution with lowest loss instead of the solution after the last epoch.
            Defaults to True.
        :type best: bool
        :return:
            A solution object which can be called.
            To evaluate the solution on certain points,
            you should pass the coordinates vector(s) to the returned solution.
        :rtype: BaseSolution
        """
        nets = self.best_nets if best else self.nets
        conditions = self.conditions
        if copy:
            nets = deepcopy(nets)
            conditions = deepcopy(conditions)

        return Solution1D(nets, conditions)

    def _get_internal_variables(self):
        available_variables = super(Solver1D, self)._get_internal_variables()
        available_variables.update({
            't_min': self.t_min,
            't_max': self.t_max,
        })
        return available_variables


class BundleSolution1D(BaseSolution):
    def _compute_u(self, net, condition, *ts):
        return condition.enforce(net, *ts)


class BundleSolver1D(BaseSolver):
    r"""A solver class for solving ODEs (single-input differential equations)
    , or a bundle of ODEs for different values of its parameters and/or conditions

    :param ode_system:
        The ODE system to solve, which maps a torch.Tensor or a tuple of torch.Tensors, to a tuple of ODE residuals,
        both the input and output must have shape (n_samples, 1).
    :type ode_system: callable
    :param conditions:
        List of conditions for each target function.
    :type conditions: list[`neurodiffeq.conditions.BaseCondition`]
    :param t_min:
        Lower bound of input (start time).
        Ignored if ``train_generator`` and ``valid_generator`` are both set.
    :type t_min: float, optional
    :param t_max:
        Upper bound of input (start time).
        Ignored if ``train_generator`` and ``valid_generator`` are both set.
    :type t_max: float, optional
    :param theta_min:
        Lower bound of input (parameters and/or conditions). If conditions are included in the bundle,
        the order should match the one inferred by the values of the ``bundle_conditions`` input
        in the ``neurodiffeq.conditions.BundleIVP``.
        Defaults to None.
        Ignored if ``train_generator`` and ``valid_generator`` are both set.
    :type theta_min: float or tuple, optional
    :param theta_max:
        Upper bound of input (parameters and/or conditions). If conditions are included in the bundle,
        the order should match the one inferred by the values of the ``bundle_conditions`` input
        in the ``neurodiffeq.conditions.BundleIVP``.
        Defaults to None.
        Ignored if ``train_generator`` and ``valid_generator`` are both set.
    :type theta_max: float or tuple, optional
    :param nets:
        List of neural networks for parameterized solution.
        If provided, length of ``nets`` must equal that of ``conditions``
    :type nets: list[torch.nn.Module], optional
    :param train_generator:
        Generator for sampling training points,
        which must provide a ``.get_examples()`` method and a ``.size`` field.
        ``train_generator`` must be specified if ``t_min`` and ``t_max`` are not set.
    :type train_generator: `neurodiffeq.generators.BaseGenerator`, optional
    :param valid_generator:
        Generator for sampling validation points,
        which must provide a ``.get_examples()`` method and a ``.size`` field.
        ``valid_generator`` must be specified if ``t_min`` and ``t_max`` are not set.
    :type valid_generator: `neurodiffeq.generators.BaseGenerator`, optional
    :param analytic_solutions:
        Analytical solutions to be compared with neural net solutions.
        It maps a torch.Tensor to a tuple of function values.
        Output shape should match that of ``nets``.
    :type analytic_solutions: callable, optional
    :param optimizer:
        Optimizer to be used for training.
        Defaults to a ``torch.optim.Adam`` instance that trains on all parameters of ``nets``.
    :type optimizer: ``torch.nn.optim.Optimizer``, optional
    :param criterion:
        Function that maps a ODE residual tensor (of shape (-1, 1)) to a scalar loss.
    :type criterion: callable, optional
    :param n_batches_train:
        Number of batches to train in every epoch, where batch-size equals ``train_generator.size``.
        Defaults to 1.
    :type n_batches_train: int, optional
    :param n_batches_valid:
        Number of batches to validate in every epoch, where batch-size equals ``valid_generator.size``.
        Defaults to 4.
    :type n_batches_valid: int, optional
    :param metrics:
        Additional metrics to be logged (besides loss). ``metrics`` should be a dict where

        - Keys are metric names (e.g. 'analytic_mse');
        - Values are functions (callables) that computes the metric value.
          These functions must accept the same input as the differential equation ``ode_system``.

    :type metrics: dict[str, callable], optional
    :param n_output_units:
        Number of output units for each neural network.
        Ignored if ``nets`` is specified.
        Defaults to 1.
    :type n_output_units: int, optional
    :param batch_size:
        **[DEPRECATED and IGNORED]**
        Each batch will use all samples generated.
        Please specify ``n_batches_train`` and ``n_batches_valid`` instead.
    :type batch_size: int
    :param shuffle:
        **[DEPRECATED and IGNORED]**
        Shuffling should be performed by generators.
    :type shuffle: bool
    """

    def __init__(self, ode_system, conditions, t_min, t_max,
                 theta_min=None, theta_max=None,
                 nets=None, train_generator=None, valid_generator=None, analytic_solutions=None, optimizer=None,
                 criterion=None, n_batches_train=1, n_batches_valid=4, metrics=None, n_output_units=1,
                 # deprecated arguments are listed below
                 batch_size=None, shuffle=None):

        if train_generator is None or valid_generator is None:
            if t_min is None or t_max is None:
                raise ValueError(f"Either generator is not provided, t_min and t_max should be both provided: \n"
                                 f"got t_min={t_min}, t_max={t_max}, "
                                 f"train_generator={train_generator}, valid_generator={valid_generator}")

        if isinstance(theta_min, (float, int)):
            theta_min = (theta_min,)

        if isinstance(theta_max, (float, int)):
            theta_max = (theta_max,)

        if theta_min is None and theta_max is None:
            r_min = (t_min,)
            r_max = (t_max,)
        else:
            r_min = (t_min,) + theta_min
            r_max = (t_max,) + theta_max

        n_input_units = len(r_min)

        if train_generator is None:
            train_generator = Generator1D(32, t_min=t_min, t_max=t_max, method='equally-spaced-noisy')
            for i in range(n_input_units - 1):
                train_generator ^= Generator1D(32, t_min=r_min[i+1], t_max=r_max[i+1], method='equally-spaced-noisy')
        if valid_generator is None:
            valid_generator = Generator1D(32, t_min=t_min, t_max=t_max, method='equally-spaced')
            for i in range(n_input_units - 1):
                valid_generator ^= Generator1D(32, t_min=r_min[i+1], t_max=r_max[i+1], method='equally-spaced')

        non_var = []
        for c in conditions:
            try:
                bc = tuple(c.bundle_conditions.values())
            except Exception:
                bc = ()
            for index in bc:
                non_var.append(index)
        non_var = list(set(non_var))

        def non_var_filter(*variables):
            variables = list(variables)
            for i, n in enumerate(non_var):
                del variables[len(conditions) + 1 + n - i]
            return ode_system(*variables)

        self.r_min, self.r_max = r_min, r_max

        super(BundleSolver1D, self).__init__(
            diff_eqs=non_var_filter,
            conditions=conditions,
            nets=nets,
            train_generator=train_generator,
            valid_generator=valid_generator,
            analytic_solutions=analytic_solutions,
            optimizer=optimizer,
            criterion=criterion,
            n_batches_train=n_batches_train,
            n_batches_valid=n_batches_valid,
            metrics=metrics,
            n_input_units=n_input_units,
            n_output_units=n_output_units,
            shuffle=shuffle,
            batch_size=batch_size,
        )

    def get_solution(self, copy=True, best=True):
        r"""Get a (callable) solution object. See this usage example:

        .. code-block:: python3

            solution = solver.get_solution()
            point_coords = train_generator.get_examples()
            value_at_points = solution(point_coords)

        :param copy:
            Whether to make a copy of the networks so that subsequent training doesn't affect the solution;
            Defaults to True.
        :type copy: bool
        :param best:
            Whether to return the solution with lowest loss instead of the solution after the last epoch.
            Defaults to True.
        :type best: bool
        :return:
            A solution object which can be called.
            To evaluate the solution on certain points,
            you should pass the coordinates vector(s) to the returned solution.
        :rtype: BaseSolution
        """
        nets = self.best_nets if best else self.nets
        conditions = self.conditions
        if copy:
            nets = deepcopy(nets)
            conditions = deepcopy(conditions)

        return BundleSolution1D(nets, conditions)

    def _get_internal_variables(self):
        available_variables = super(BundleSolver1D, self)._get_internal_variables()
        available_variables.update({
            'r_min': self.r_min,
            'r_max': self.r_max,
        })
        return available_variables


class Solution2D(BaseSolution):
    def _compute_u(self, net, condition, xs, ys):
        return condition.enforce(net, xs, ys)


class Solver2D(BaseSolver):
    r"""A solver class for solving PDEs in 2 dimensions.

    :param pde_system:
        The PDE system to solve, which maps two ``torch.Tensor``s to PDE residuals (``tuple[torch.Tensor]``),
        both the input and output must have shape (n_samples, 1).
    :type pde_system: callable
    :param conditions:
        List of conditions for each target function.
    :type conditions: list[`neurodiffeq.conditions.BaseCondition`]
    :param xy_min:
        The lower bound of 2 dimensions.
        If we only care about :math:`x \geq x_0` and :math:`y \geq y_0`,
        then `xy_min` is `(x_0, y_0)`.
        Only needed when train_generator or valid_generator are not specified.
        Defaults to None
    :type xy_min: tuple[float, float], optional
    :param xy_max:
        The upper bound of 2 dimensions.
        If we only care about :math:`x \leq x_1` and :math:`y \leq y_1`, then `xy_min` is `(x_1, y_1)`.
        Only needed when train_generator or valid_generator are not specified.
        Defaults to None
    :type xy_max: tuple[float, float], optional
    :param nets:
        List of neural networks for parameterized solution.
        If provided, length of ``nets`` must equal that of ``conditions``
    :type nets: list[torch.nn.Module], optional
    :param train_generator:
        Generator for sampling training points,
        which must provide a ``.get_examples()`` method and a ``.size`` field.
        ``train_generator`` must be specified if ``t_min`` and ``t_max`` are not set.
    :type train_generator: `neurodiffeq.generators.BaseGenerator`, optional
    :param valid_generator:
        Generator for sampling validation points,
        which must provide a ``.get_examples()`` method and a ``.size`` field.
        ``valid_generator`` must be specified if ``t_min`` and ``t_max`` are not set.
    :type valid_generator: `neurodiffeq.generators.BaseGenerator`, optional
    :param analytic_solutions:
        Analytical solutions to be compared with neural net solutions.
        It maps a torch.Tensor to a tuple of function values.
        Output shape should match that of ``nets``.
    :type analytic_solutions: callable, optional
    :param optimizer:
        Optimizer to be used for training.
        Defaults to a ``torch.optim.Adam`` instance that trains on all parameters of ``nets``.
    :type optimizer: ``torch.nn.optim.Optimizer``, optional
    :param criterion:
        Function that maps a PDE residual tensor (of shape (-1, 1)) to a scalar loss.
    :type criterion: callable, optional
    :param n_batches_train:
        Number of batches to train in every epoch, where batch-size equals ``train_generator.size``.
        Defaults to 1.
    :type n_batches_train: int, optional
    :param n_batches_valid:
        Number of batches to validate in every epoch, where batch-size equals ``valid_generator.size``.
        Defaults to 4.
    :type n_batches_valid: int, optional
    :param metrics:
        Additional metrics to be logged (besides loss). ``metrics`` should be a dict where

        - Keys are metric names (e.g. 'analytic_mse');
        - Values are functions (callables) that computes the metric value.
          These functions must accept the same input as the differential equation ``ode_system``.

    :type metrics: dict[str, callable], optional
    :param n_output_units:
        Number of output units for each neural network.
        Ignored if ``nets`` is specified.
        Defaults to 1.
    :type n_output_units: int, optional
    :param batch_size:
        **[DEPRECATED and IGNORED]**
        Each batch will use all samples generated.
        Please specify ``n_batches_train`` and ``n_batches_valid`` instead.
    :type batch_size: int
    :param shuffle:
        **[DEPRECATED and IGNORED]**
        Shuffling should be performed by generators.
    :type shuffle: bool
    """

    def __init__(self, pde_system, conditions, xy_min=None, xy_max=None,
                 nets=None, train_generator=None, valid_generator=None, analytic_solutions=None, optimizer=None,
                 criterion=None, n_batches_train=1, n_batches_valid=4, metrics=None, n_output_units=1,
                 # deprecated arguments are listed below
                 batch_size=None, shuffle=None):

        if train_generator is None or valid_generator is None:
            if xy_min is None or xy_max is None:
                raise ValueError(f"Either generator is not provided, xy_min and xy_max should be both provided: \n"
                                 f"got xy_min={xy_min}, xy_max={xy_max}, "
                                 f"train_generator={train_generator}, valid_generator={valid_generator}")

        if train_generator is None:
            train_generator = Generator2D((32, 32), xy_min=xy_min, xy_max=xy_max, method='equally-spaced-noisy')
        if valid_generator is None:
            valid_generator = Generator2D((32, 32), xy_min=xy_min, xy_max=xy_max, method='equally-spaced')

        self.xy_min, self.xy_max = xy_min, xy_max

        super(Solver2D, self).__init__(
            diff_eqs=pde_system,
            conditions=conditions,
            nets=nets,
            train_generator=train_generator,
            valid_generator=valid_generator,
            analytic_solutions=analytic_solutions,
            optimizer=optimizer,
            criterion=criterion,
            n_batches_train=n_batches_train,
            n_batches_valid=n_batches_valid,
            metrics=metrics,
            n_input_units=2,
            n_output_units=n_output_units,
            shuffle=shuffle,
            batch_size=batch_size,
        )

    def get_solution(self, copy=True, best=True):
        r"""Get a (callable) solution object. See this usage example:

        .. code-block:: python3

            solution = solver.get_solution()
            point_coords = train_generator.get_examples()
            value_at_points = solution(point_coords)

        :param copy:
            Whether to make a copy of the networks so that subsequent training doesn't affect the solution;
            Defaults to True.
        :type copy: bool
        :param best:
            Whether to return the solution with lowest loss instead of the solution after the last epoch.
            Defaults to True.
        :type best: bool
        :return:
            A solution object which can be called.
            To evaluate the solution on certain points,
            you should pass the coordinates vector(s) to the returned solution.
        :rtype: BaseSolution
        """
        nets = self.best_nets if best else self.nets
        conditions = self.conditions
        if copy:
            nets = deepcopy(nets)
            conditions = deepcopy(conditions)

        return Solution2D(nets, conditions)

    def _get_internal_variables(self):
        available_variables = super(Solver2D, self)._get_internal_variables()
        available_variables.update({
            'xy_min': self.xy_min,
            'xy_max': self.xy_max,
        })
        return available_variables

    <|MERGE_RESOLUTION|>--- conflicted
+++ resolved
@@ -7,16 +7,7 @@
 from itertools import chain
 from copy import deepcopy
 from torch.optim import Adam
-<<<<<<< HEAD
-from neurodiffeq.networks import FCNN
-from neurodiffeq._version_utils import deprecated_alias
-from neurodiffeq.generators import GeneratorSpherical
-from neurodiffeq.generators import SamplerGenerator
-from neurodiffeq.generators import Generator1D
-from neurodiffeq.generators import Generator2D
-from neurodiffeq.function_basis import RealSphericalHarmonics
-from neurodiffeq.solvers_utils import PretrainedSolver
-=======
+from .sovlers_utils import PretrainedSolver
 from .networks import FCNN
 from ._version_utils import deprecated_alias
 from .generators import GeneratorSpherical
@@ -32,9 +23,9 @@
 
 def _requires_closure(optimizer):
     return inspect.signature(optimizer.step).parameters.get('closure').default == inspect._empty
->>>>>>> c5e7404c
-
-class BaseSolver(ABC,PretrainedSolver):
+
+
+class BaseSolver(ABC, PretrainedSolver):
     r"""A class for solving ODE/PDE systems.
 
     :param diff_eqs:
@@ -399,7 +390,7 @@
             self.lowest_loss = current_loss
             self.best_nets = deepcopy(self.nets)
 
-    def fit(self, max_epochs, callbacks=None, monitor=None):
+    def fit(self, max_epochs, callbacks=(), **kwargs):
         r"""Run multiple epochs of training and validation, update best loss at the end of each epoch.
 
         If ``callbacks`` is passed, callbacks are run, one at a time,
@@ -407,10 +398,6 @@
 
         :param max_epochs: Number of epochs to run.
         :type max_epochs: int
-        :param monitor:
-            **[DEPRECATED]** use a MonitorCallback instance instead.
-            The monitor for visualizing solution and metrics.
-        :rtype monitor: `neurodiffeq.pde_spherical.MonitorSpherical`
         :param callbacks:
             A list of callback functions.
             Each function should accept the ``solver`` instance itself as its **only** argument.
@@ -422,41 +409,28 @@
         """
         self._stop_training = False
         self._max_local_epoch = max_epochs
+
+        monitor = kwargs.pop('monitor', None)
         if monitor:
             warnings.warn("Passing `monitor` is deprecated, "
                           "use a MonitorCallback and pass a list of callbacks instead")
-<<<<<<< HEAD
-=======
             callbacks = [monitor.to_callback()] + list(callbacks)
         if kwargs:
             raise ValueError(f'Unknown keyword argument(s): {list(kwargs.keys())}')  # pragma: no cover
->>>>>>> c5e7404c
 
         for local_epoch in range(max_epochs):
-            # stops training if self._stop_training is set to True by a callback
+            # stop training if self._stop_training is set to True by a callback
             if self._stop_training:
                 break
 
-            # register local epoch so it can be accessed by callbacks
-            self.local_epoch = local_epoch
+            # register local epoch (starting from 1 instead of 0) so it can be accessed by callbacks
+            self.local_epoch = local_epoch + 1
             self.run_train_epoch()
             self.run_valid_epoch()
 
-            if callbacks:
-                for cb in callbacks:
-                    cb(self)
-
-<<<<<<< HEAD
-            if monitor:
-                if (local_epoch + 1) % monitor.check_every == 0 or local_epoch == max_epochs - 1:
-                    monitor.check(
-                        self.nets,
-                        self.conditions,
-                        history=self.metrics_history,
-                    )
-
-=======
->>>>>>> c5e7404c
+            for cb in callbacks:
+                cb(self)
+
     @abstractmethod
     def get_solution(self, copy=True, best=True):
         r"""Get a (callable) solution object. See this usage example:
@@ -481,13 +455,13 @@
             you should pass the coordinates vector(s) to the returned solution.
         :rtype: BaseSolution
         """
-        pass
+        pass  # pragma: no cover
 
     def _get_internal_variables(self):
         r"""Get a dict of all available internal variables.
 
         :return:
-            All available interal parameters,
+            All available internal variables,
             where keys are variable names and values are the corresponding variables.
         :rtype: dict
 
@@ -562,21 +536,7 @@
         :rtype: torch.Tensor
         """
         return 0.0
-#    def save_state(self,filename,):
-	    #save_keys = ['diff_eqs','metrics','global_epoch','nets','conditions','criterion','optimizer','generator'] #'criterion','optimizer','generator',
-#        save_dict = {
-#            "metrics": self.metrics_fn,
-#            "criterion": self.criterion,
-#            "conditions": self.conditions,
-#            "global_epoch": self.global_epoch, #loss_history
-#            "nets": self.nets,
-#            "optimizer": self.optimizer,
-#            "diff_eqs": self.diff_eqs,
-#            "generator": self.generator
-#            }
-#        print('this is in solver file')
-#        with open(filename,'wb') as file:
-#            dill.dump(save_dict,file)
+
 
 class BaseSolution(ABC):
     r"""A solution to a PDE/ODE (system).
@@ -605,7 +565,7 @@
 
     @abstractmethod
     def _compute_u(self, net, condition, *coords):
-        pass
+        pass  # pragma: no cover
 
     @deprecated_alias(as_type='to_numpy')
     def __call__(self, *coords, to_numpy=False):
@@ -1442,6 +1402,4 @@
             'xy_min': self.xy_min,
             'xy_max': self.xy_max,
         })
-        return available_variables
-
-    +        return available_variables