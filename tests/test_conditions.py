import torch
import numpy as np
import random
import pytest
from pytest import raises, warns, deprecated_call
from neurodiffeq.conditions import NoCondition
from neurodiffeq.conditions import IVP
from neurodiffeq.conditions import BundleIVP
from neurodiffeq.conditions import EnsembleCondition
from neurodiffeq.conditions import DirichletBVP
from neurodiffeq.conditions import DirichletBVP2D
from neurodiffeq.conditions import DirichletBVPSpherical
from neurodiffeq.conditions import InfDirichletBVPSpherical
from neurodiffeq.conditions import DirichletBVPSphericalBasis
from neurodiffeq.conditions import InfDirichletBVPSphericalBasis
from neurodiffeq.conditions import IBVP1D
from neurodiffeq.conditions import DoubleEndedBVP1D
from neurodiffeq.networks import FCNN
from neurodiffeq.neurodiffeq import safe_diff as diff


@pytest.fixture(autouse=True)
def magic():
    MAGIC = 42
    torch.manual_seed(MAGIC)
    np.random.seed(MAGIC)
    return MAGIC


@pytest.fixture
def N_SAMPLES():
    return 10


@pytest.fixture
def ones(N_SAMPLES):
    return torch.ones(N_SAMPLES, 1, requires_grad=True)


@pytest.fixture
<<<<<<< HEAD
=======
def lin(N_SAMPLES):
    return torch.linspace(0, 1, N_SAMPLES, requires_grad=True).reshape(-1, 1)


@pytest.fixture
>>>>>>> 771f5085
def x0():
    return random.random()


@pytest.fixture
def x1():
    return random.random()


@pytest.fixture
def y0():
    return random.random()


@pytest.fixture
def y1():
    return random.random()


@pytest.fixture
def t0():
    return random.random()


@pytest.fixture
def t1():
    return random.random()


@pytest.fixture
def u00():
    return random.random()


@pytest.fixture
def u01():
    return random.random()


@pytest.fixture
def u10():
    return random.random()


@pytest.fixture
def u11():
    return random.random()


@pytest.fixture
def net11():
    return FCNN(1, 1)


@pytest.fixture
def net21():
    return FCNN(2, 1)

<<<<<<< HEAD

@pytest.fixture
def net12():
    return FCNN(1, 2)


@pytest.fixture
def net31():
    return FCNN(3, 1)


@pytest.fixture
def boundary_functions_2d(x0, x1, y0, y1, u00, u01, u10, u11):
    net_f0, net_f1, net_g0, net_g1 = [FCNN(1, 1) for _ in range(4)]
    cond_f0 = DirichletBVP(y0, u00, y1, u01)
    cond_f1 = DirichletBVP(y0, u10, y1, u11)
    cond_g0 = DirichletBVP(x0, u00, x1, u10)
    cond_g1 = DirichletBVP(x0, u01, x1, u11)
    f0 = lambda y: cond_f0.enforce(net_f0, y)
    f1 = lambda y: cond_f1.enforce(net_f1, y)
    g0 = lambda x: cond_g0.enforce(net_g0, x)
    g1 = lambda x: cond_g1.enforce(net_g1, x)

=======

@pytest.fixture
def net12():
    return FCNN(1, 2)


@pytest.fixture
def net31():
    return FCNN(3, 1)


@pytest.fixture
def net41():
    return FCNN(4, 1)


@pytest.fixture
def boundary_functions_2d(x0, x1, y0, y1, u00, u01, u10, u11):
    net_f0, net_f1, net_g0, net_g1 = [FCNN(1, 1) for _ in range(4)]
    cond_f0 = DirichletBVP(y0, u00, y1, u01)
    cond_f1 = DirichletBVP(y0, u10, y1, u11)
    cond_g0 = DirichletBVP(x0, u00, x1, u10)
    cond_g1 = DirichletBVP(x0, u01, x1, u11)
    f0 = lambda y: cond_f0.enforce(net_f0, y)
    f1 = lambda y: cond_f1.enforce(net_f1, y)
    g0 = lambda x: cond_g0.enforce(net_g0, x)
    g1 = lambda x: cond_g1.enforce(net_g1, x)

>>>>>>> 771f5085
    return f0, f1, g0, g1


def all_close(x_tensor, y_tensor, rtol=5e-4, atol=1e-6, equal_nan=False):
    if isinstance(y_tensor, (float, int)):
        y_tensor = torch.ones_like(x_tensor) * y_tensor
    return torch.isclose(x_tensor, y_tensor, rtol=rtol, atol=atol, equal_nan=equal_nan).all()


def test_no_condition(N_SAMPLES):
    N_INPUTS = 5
    N_OUTPUTS = 5

    for n_in, n_out in zip(range(1, N_INPUTS), range(1, N_OUTPUTS)):
        xs = [torch.rand(N_SAMPLES, 1, requires_grad=True) for _ in range(n_in)]
        net = FCNN(n_in, n_out)

        cond = NoCondition()
        y_cond = cond.enforce(net, *xs)
        y_raw = net(torch.cat(xs, dim=1))
        assert (y_cond == y_raw).all()


def test_ivp(x0, y0, y1, ones, net11):
    x = x0 * ones
    cond = IVP(x0, y0)
    y = cond.enforce(net11, x)
    assert torch.isclose(y, y0 * ones).all(), "y(x_0) != y_0"

    cond = IVP(x0, y0, y1)
    y = cond.enforce(net11, x)
<<<<<<< HEAD
=======
    assert all_close(y, y0), "y(x_0) != y_0"
    assert all_close(diff(y, x), y1), "y'(x_0) != y'_0"


def test_bundleivp(x0, y0, y1, ones, lin, net11, net21, net31, net41):
    # Regular IVP with no bundle:
    x = x0 * ones
    cond = BundleIVP(x0, y0)
    y = cond.enforce(net11, x)
    assert torch.isclose(y, y0 * ones).all(), "y(x_0) != y_0"

    cond = BundleIVP(x0, y0, y1)
    y = cond.enforce(net11, x)
>>>>>>> 771f5085
    assert all_close(y, y0), "y(x_0) != y_0"
    assert all_close(diff(y, x), y1), "y'(x_0) != y'_0"

    # Bundle in u_0:
    y_bundle = y0 * lin
    cond = BundleIVP(t_0=x0, bundle_conditions=['u_0'])
    y = cond.enforce(net21, x, y_bundle)
    assert torch.isclose(y, y0 * lin).all(), "y(x_0) != y_0"

    cond = BundleIVP(t_0=x0, u_0_prime=y1, bundle_conditions=['u_0'])
    y = cond.enforce(net21, x, y_bundle)
    assert torch.isclose(y, y0 * lin).all(), "y(x_0) != y_0"
    assert all_close(diff(y, x), y1), "y'(x_0) != y'_0"

    # Bundle in u_0_prime:
    y_prime_bundle = y1 * lin
    cond = BundleIVP(t_0=x0, u_0=y0, bundle_conditions=['u_0_prime'])
    y = cond.enforce(net21, x, y_prime_bundle)
    assert all_close(y, y0), "y(x_0) != y_0"
    assert torch.isclose(diff(y, x), y1 * lin).all(), "y'(x_0) != y'_0"

    # Bundle in u_0 and u_0_prime:
    cond = BundleIVP(t_0=x0, bundle_conditions=['u_0', 'u_0_prime'])
    y = cond.enforce(net31, x, y_bundle, y_prime_bundle)
    assert torch.isclose(y, y0 * lin).all(), "y(x_0) != y_0"
    assert torch.isclose(diff(y, x), y1 * lin).all(), "y'(x_0) != y'_0"

    # Bundle in t_0:
    x = x0 * lin
    x_bundle = x0 * lin
    cond = BundleIVP(u_0=y0, bundle_conditions=['t_0'])
    y = cond.enforce(net21, x, x_bundle)
    assert torch.isclose(y, y0 * ones).all(), "y(x_0) != y_0"

    cond = BundleIVP(u_0=y0, u_0_prime=y1, bundle_conditions=['t_0'])
    y = cond.enforce(net21, x, x_bundle)
    assert all_close(y, y0), "y(x_0) != y_0"
    assert all_close(diff(y, x), y1), "y'(x_0) != y'_0"

    # Bundle in t_0 and u_0:
    cond = BundleIVP(bundle_conditions=['t_0', 'u_0'])
    y = cond.enforce(net31, x, x_bundle, y_bundle)
    assert torch.isclose(y, y0 * lin).all(), "y(x_0) != y_0"

    cond = BundleIVP(u_0_prime=y1, bundle_conditions=['t_0', 'u_0'])
    y = cond.enforce(net31, x, x_bundle, y_bundle)
    assert torch.isclose(y, y0 * lin).all(), "y(x_0) != y_0"
    assert all_close(diff(y, x), y1), "y'(x_0) != y'_0"

    # Bundle in t_0, u_0 and u_0_prime:
    cond = BundleIVP(bundle_conditions=['t_0', 'u_0', 'u_0_prime'])
    y = cond.enforce(net41, x, x_bundle, y_bundle, y_prime_bundle)
    assert torch.isclose(y, y0 * lin).all(), "y(x_0) != y_0"
    assert torch.isclose(diff(y, x), y1 * lin).all(), "y'(x_0) != y'_0"


def test_ivp_legacy_signature():
    with warns(FutureWarning):
        IVP(0, x_0=1)
    with warns(FutureWarning):
        IVP(0, 1, x_0_prime=2)
    with warns(FutureWarning):
        IVP(0, x_0=1, x_0_prime=2)
    with raises(KeyError):
        IVP(0, x_0=1, u_0=2)
    with raises(KeyError):
        IVP(0, x_0_prime=1, u_0_prime=2)


def test_ensemble_condition(x0, x1, y0, y1, ones, net12):
    cond = EnsembleCondition(
        IVP(x0, y0),
        IVP(x1, y0, y1),
    )

    x = x0 * ones
    y = cond.enforce(net12, x)
    ya = y[:, 0:1]
    assert all_close(ya, y0), "y(x_0) != y_0"
    x = x1 * ones
    y = cond.enforce(net12, x)
    yb = y[:, 1:2]
    assert all_close(yb, y0), "y(x_0) != y_0"
    assert all_close(diff(yb, x), y1), "y'(x_0) != y'_0"

    net12 = FCNN(1, 1)
    cond = EnsembleCondition(
        IVP(x0, y0),
    )
    x = x0 * ones
    y = cond.enforce(net12, x)
    assert all_close(y, y0), "y(x_0) != y_0"


def test_dirichlet_bvp(x0, x1, y0, y1, ones, net11):
    cond = DirichletBVP(x0, y0, x1, y1)

    x = x0 * ones
    y = cond.enforce(net11, x)
    assert all_close(y, y0), "y(x_0) != y_0"

    x = x1 * ones
    y = cond.enforce(net11, x)
    assert all_close(y, y1), "y(x_1) != y_1"


def test_bvp_legacy_signature(x0, x1, y0, y1):
    with warns(FutureWarning):
        DirichletBVP(t_0=0, t_1=0, x_0=0, x_1=0)
    with warns(FutureWarning):
        DirichletBVP(t_0=0, x_0=0, t_1=0, x_1=0)
    with warns(FutureWarning):
        DirichletBVP(0, 2, t_1=0, x_1=0)
    with warns(FutureWarning):
        DirichletBVP(t_0=0, x_0=0, t_1=0, u_1=0)
    with warns(FutureWarning):
        DirichletBVP(t_0=0, u_0=0, t_1=0, x_1=0)
    with raises(KeyError), warns(FutureWarning):
        DirichletBVP(t_0=0, u_0=0, x_0=0, t_1=0, x_1=0)
    with raises(KeyError), warns(FutureWarning):
        DirichletBVP(t_0=0, x_0=0, t_1=0, x_1=0, u_1=0)
    with raises(KeyError), warns(FutureWarning):
        DirichletBVP(t_0=0, u_0=0, x_0=0, t_1=0, x_1=0, u_1=0)


def test_dirichlet_bvp_2d(x0, x1, y0, y1, u00, u01, u10, u11, ones, net21, boundary_functions_2d):
    # set the boundary conditions on the four sides
    f0, f1, g0, g1 = boundary_functions_2d

    # test whether condition is enforced
    condition = DirichletBVP2D(x0, f0, x1, f1, y0, g0, y1, g1)

    x = x0 * ones
    y = torch.linspace(y0, y1, ones.numel(), requires_grad=True).reshape(-1, 1)
    assert all_close(condition.enforce(net21, x, y), f0(y)), "left boundary not satisfied"

    x = x1 * ones
    y = torch.linspace(y0, y1, ones.numel(), requires_grad=True).reshape(-1, 1)
    assert all_close(condition.enforce(net21, x, y), f1(y)), "right boundary not satisfied"

    x = torch.linspace(x0, x1, ones.numel(), requires_grad=True).reshape(-1, 1)
    y = y0 * ones
    assert all_close(condition.enforce(net21, x, y), g0(x)), "lower boundary not satisfied"

    x = torch.linspace(x0, x1, ones.numel(), requires_grad=True).reshape(-1, 1)
    y = y1 * ones
    assert all_close(condition.enforce(net21, x, y), g1(x)), "upper boundary not satisfied"
<<<<<<< HEAD


=======


>>>>>>> 771f5085
def test_ibvp_1d(x0, x1, t0, t1, u00, u01, u10, u11, ones, net21, N_SAMPLES):
    # set the initial condition ut0(x) = u(x, t0)
    net_ut0 = FCNN(1, 1)
    cond_ut0 = DirichletBVP(x0, u00, x1, u10)
    ut0 = lambda x: cond_ut0.enforce(net_ut0, x)

    # set the Dirichlet boundary conditions g(t) = u(x0, t) and h(t) = u(x1, t)
    net_g, net_h = FCNN(1, 1), FCNN(1, 1)
    cond_g = IVP(t0, u00)
    cond_h = IVP(t0, u10)
    g = lambda t: cond_g.enforce(net_g, t)
    h = lambda t: cond_h.enforce(net_h, t)

    # set the Neumann boundary conditions p(t) = u'_x(x0, t) and q(t) = u'_x(x1, t)
    x = x0 * ones
    p0 = diff(ut0(x), x)[0, 0].item()
    x = x1 * ones
    q0 = diff(ut0(x), x)[0, 0].item()
    p1, q1 = random.random(), random.random()
    net_p, net_q = FCNN(1, 1), FCNN(1, 1)
    cond_p = DirichletBVP(t0, p0, t1, p1)
    cond_q = DirichletBVP(t0, q0, t1, q1)
    p = lambda t: cond_p.enforce(net_p, t)
    q = lambda t: cond_q.enforce(net_q, t)

    # test Dirichlet-Dirichlet condition
    condition = IBVP1D(x0, x1, t0, ut0, x_min_val=g, x_max_val=h)
    x = torch.linspace(x0, x1, N_SAMPLES, requires_grad=True).view(-1, 1)
    t = t0 * ones
    assert all_close(condition.enforce(net21, x, t), ut0(x)), "initial condition not satisfied"
    x = x0 * ones
    t = torch.linspace(t0, t1, N_SAMPLES, requires_grad=True).view(-1, 1)
    assert all_close(condition.enforce(net21, x, t), g(t)), "left Dirichlet BC not satisfied"
    x = x1 * ones
    t = torch.linspace(t0, t1, N_SAMPLES, requires_grad=True).view(-1, 1)
    assert all_close(condition.enforce(net21, x, t), h(t)), "right Dirichlet BC not satisfied"

    # test Dirichlet-Neumann condition
    condition = IBVP1D(x0, x1, t0, ut0, x_min_val=g, x_max_prime=q)
    x = torch.linspace(x0, x1, N_SAMPLES, requires_grad=True).view(-1, 1)
    t = t0 * ones
    assert all_close(condition.enforce(net21, x, t), ut0(x)), "initial condition not satisfied"
    x = x0 * ones
    t = torch.linspace(t0, t1, N_SAMPLES, requires_grad=True).view(-1, 1)
    assert all_close(condition.enforce(net21, x, t), g(t)), "left Dirichlet BC not satisfied"
    x = x1 * ones
    t = torch.linspace(t0, t1, N_SAMPLES, requires_grad=True).view(-1, 1)
    assert all_close(diff(condition.enforce(net21, x, t), x), q(t)), "right Neumann BC not satisfied"

    # test Neumann-Dirichlet condition
    condition = IBVP1D(x0, x1, t0, ut0, x_min_prime=p, x_max_val=h)
    x = torch.linspace(x0, x1, N_SAMPLES, requires_grad=True).view(-1, 1)
    t = t0 * ones
    assert all_close(condition.enforce(net21, x, t), ut0(x)), "initial condition not satisfied"
    x = x0 * ones
    t = torch.linspace(t0, t1, N_SAMPLES, requires_grad=True).view(-1, 1)
    assert all_close(diff(condition.enforce(net21, x, t), x), p(t)), "left Neumann BC not satisfied"
    x = x1 * ones
    t = torch.linspace(t0, t1, N_SAMPLES, requires_grad=True).view(-1, 1)
    assert all_close(condition.enforce(net21, x, t), h(t)), "right Dirichlet BC not satisfied"

    # test Neumann-Neumann condition
    condition = IBVP1D(x0, x1, t0, ut0, x_min_prime=p, x_max_prime=q)
    x = torch.linspace(x0, x1, N_SAMPLES, requires_grad=True).view(-1, 1)
    t = t0 * ones
    assert all_close(condition.enforce(net21, x, t), ut0(x)), "initial condition not satisfied"
    x = x0 * ones
    t = torch.linspace(t0, t1, N_SAMPLES, requires_grad=True).view(-1, 1)
    assert all_close(diff(condition.enforce(net21, x, t), x), p(t)), "left Neumann BC not satisfied"
    x = x1 * ones
    t = torch.linspace(t0, t1, N_SAMPLES, requires_grad=True).view(-1, 1)
    assert all_close(diff(condition.enforce(net21, x, t), x), q(t)), "right Neumann BC not satisfied"

    # test unimplemented combination of conditions
    with raises(NotImplementedError):
        IBVP1D(
            t_min=0, t_min_val=lambda x: 0,
            x_min=0, x_min_val=None, x_min_prime=None,
            x_max=1, x_max_val=None, x_max_prime=None,
        )
    with raises(NotImplementedError):
        IBVP1D(
            t_min=0, t_min_val=lambda x: 0,
            x_min=0, x_min_val=lambda t: 0, x_min_prime=lambda t: 0,
            x_max=1, x_max_val=None, x_max_prime=None,
        )
    with raises(NotImplementedError):
        IBVP1D(
            t_min=0, t_min_val=lambda x: 0,
            x_min=0, x_min_val=None, x_min_prime=lambda t: 0,
            x_max=1, x_max_val=None, x_max_prime=None,
        )


def test_dirichlet_bvp_spherical(x0, x1, ones, net31, N_SAMPLES):
    r0, r1 = x0, x1
    r2 = (r0 + r1) / 2

    no_condition = NoCondition()
    # B.C. for the interior boundary (r_min)
    net_f = FCNN(2, 1)
    f = lambda th, ph: no_condition.enforce(net_f, th, ph)

    # B.C. for the exterior boundary (r_max)
    net_g = FCNN(2, 1)
    g = lambda th, ph: no_condition.enforce(net_g, th, ph)

    condition = DirichletBVPSpherical(r_0=r0, f=f, r_1=r1, g=g)

    theta = torch.rand(N_SAMPLES, 1) * np.pi
    phi = torch.rand(N_SAMPLES, 1) * 2 * np.pi
    r = r0 * ones
    assert all_close(condition.enforce(net31, r, theta, phi), f(theta, phi)), "inner Dirichlet BC not satisfied"
    r = r1 * ones
    assert all_close(condition.enforce(net31, r, theta, phi), g(theta, phi)), "inner Dirichlet BC not satisfied"

    condition = DirichletBVPSpherical(r_0=r2, f=f)
    r = r2 * ones
    assert all_close(condition.enforce(net31, r, theta, phi), f(theta, phi)), "single ended BC not satisfied"


def test_inf_dirichlet_bvp_spherical(ones, net31):
    r0 = random.random()
    r1 = 1e15
    no_condition = NoCondition()
    net_f, net_g = FCNN(2, 1), FCNN(2, 1)

    # B.C. for the interior boundary (r=r_min)
    f = lambda th, ph: no_condition.enforce(net_f, th, ph)
    # B.C. for the exterior boundary (r=infinity)
    g = lambda th, ph: no_condition.enforce(net_g, th, ph)

    condition = InfDirichletBVPSpherical(r_0=r0, f=f, g=g, order=1)
    theta = torch.rand(10, 1) * np.pi
    phi = torch.rand(10, 1) * (2 * np.pi)

    r = r0 * ones
    assert all_close(condition.enforce(net31, r, theta, phi), f(theta, phi)), "inner DirichletBC not satisfied"
    r = r1 * ones
    assert all_close(condition.enforce(net31, r, theta, phi), g(theta, phi)), "Infinity DirichletBC not satisfied"


def test_dirichlet_bvp_spherical_basis(x0, x1, ones, N_SAMPLES):
    N_COMPONENTS = 25
    r0, r1 = x0, x1
    r2 = (r0 + r1) / 2

    R0 = torch.rand(N_SAMPLES, N_COMPONENTS)
    R1 = torch.rand(N_SAMPLES, N_COMPONENTS)
    R2 = torch.rand(N_SAMPLES, N_COMPONENTS)

    condition = DirichletBVPSphericalBasis(r_0=r0, R_0=R0, r_1=r1, R_1=R1)
    net = FCNN(1, N_COMPONENTS)

    r = r0 * ones
    assert all_close(condition.enforce(net, r), R0), "inner Dirichlet BC not satisfied"
    r = r1 * ones
    assert all_close(condition.enforce(net, r), R1), "outer Dirichlet BC not satisfied"

    condition = DirichletBVPSphericalBasis(r_0=r2, R_0=R2)
    r = r2 * ones
    assert all_close(condition.enforce(net, r), R2), "single ended BC not satisfied"


def test_inf_dirichlet_bvp_spherical_basis(ones, N_SAMPLES):
    N_COMPONENTS = 25
    r0 = random.random()
    r_inf = 1e15

    R0 = torch.rand(N_SAMPLES, N_COMPONENTS)
    R_inf = torch.rand(N_SAMPLES, N_COMPONENTS)

    condition = InfDirichletBVPSphericalBasis(r_0=r0, R_0=R0, R_inf=R_inf)
    net = FCNN(1, N_COMPONENTS)

    r = r0 * ones
    assert all_close(condition.enforce(net, r), R0), "inner Dirichlet BC not satisfied"
    r = r_inf * ones
    assert all_close(condition.enforce(net, r), R_inf), "Infinity Dirichlet BC not satisfied"


def test_double_ended_bvp_1d(x0, x1, u00, u01, u10, u11, ones, net11):
    u0, u0_prime = u00, u01
    u1, u1_prime = u10, u11
    # test Dirichlet-Dirichlet
    condition = DoubleEndedBVP1D(x_min=x0, x_max=x1, x_min_val=u0, x_max_val=u1)
    x = x0 * ones
    assert all_close(condition.enforce(net11, x), u0), 'left Dirichlet BC not satisfied'
    x = x1 * ones
    assert all_close(condition.enforce(net11, x), u1), 'right Dirichlet BC not satisfied'
    # test Dirichlet-Neumann
    condition = DoubleEndedBVP1D(x_min=x0, x_max=x1, x_min_val=u0, x_max_prime=u1_prime)
    x = x0 * ones
    assert all_close(condition.enforce(net11, x), u0), 'left Dirichlet BC not satisfied'
    x = x1 * ones
    assert all_close(diff(condition.enforce(net11, x), x), u1_prime), 'right Neumann BC not satisfied'
    # test Neumann-Dirichlet
    condition = DoubleEndedBVP1D(x_min=x0, x_max=x1, x_min_prime=u0_prime, x_max_val=u1)
    x = x0 * ones
    assert all_close(diff(condition.enforce(net11, x), x), u0_prime), 'left Neumann BC not satisfied'
    x = x1 * ones
    assert all_close(condition.enforce(net11, x), u1), 'right Dirichlet BC not satisfied'
    # test Neumann-Neumann
    condition = DoubleEndedBVP1D(x_min=x0, x_max=x1, x_min_prime=u0_prime, x_max_prime=u1_prime)
    x = x0 * ones
    assert all_close(diff(condition.enforce(net11, x), x), u0_prime), 'left Neumann BC not satisfied'
    x = x1 * ones
    assert all_close(diff(condition.enforce(net11, x), x), u1_prime), 'right Neumann BC not satisfied'<|MERGE_RESOLUTION|>--- conflicted
+++ resolved
@@ -38,14 +38,11 @@
 
 
 @pytest.fixture
-<<<<<<< HEAD
-=======
 def lin(N_SAMPLES):
     return torch.linspace(0, 1, N_SAMPLES, requires_grad=True).reshape(-1, 1)
 
 
 @pytest.fixture
->>>>>>> 771f5085
 def x0():
     return random.random()
 
@@ -104,7 +101,6 @@
 def net21():
     return FCNN(2, 1)
 
-<<<<<<< HEAD
 
 @pytest.fixture
 def net12():
@@ -114,6 +110,11 @@
 @pytest.fixture
 def net31():
     return FCNN(3, 1)
+
+
+@pytest.fixture
+def net41():
+    return FCNN(4, 1)
 
 
 @pytest.fixture
@@ -128,36 +129,6 @@
     g0 = lambda x: cond_g0.enforce(net_g0, x)
     g1 = lambda x: cond_g1.enforce(net_g1, x)
 
-=======
-
-@pytest.fixture
-def net12():
-    return FCNN(1, 2)
-
-
-@pytest.fixture
-def net31():
-    return FCNN(3, 1)
-
-
-@pytest.fixture
-def net41():
-    return FCNN(4, 1)
-
-
-@pytest.fixture
-def boundary_functions_2d(x0, x1, y0, y1, u00, u01, u10, u11):
-    net_f0, net_f1, net_g0, net_g1 = [FCNN(1, 1) for _ in range(4)]
-    cond_f0 = DirichletBVP(y0, u00, y1, u01)
-    cond_f1 = DirichletBVP(y0, u10, y1, u11)
-    cond_g0 = DirichletBVP(x0, u00, x1, u10)
-    cond_g1 = DirichletBVP(x0, u01, x1, u11)
-    f0 = lambda y: cond_f0.enforce(net_f0, y)
-    f1 = lambda y: cond_f1.enforce(net_f1, y)
-    g0 = lambda x: cond_g0.enforce(net_g0, x)
-    g1 = lambda x: cond_g1.enforce(net_g1, x)
-
->>>>>>> 771f5085
     return f0, f1, g0, g1
 
 
@@ -189,8 +160,6 @@
 
     cond = IVP(x0, y0, y1)
     y = cond.enforce(net11, x)
-<<<<<<< HEAD
-=======
     assert all_close(y, y0), "y(x_0) != y_0"
     assert all_close(diff(y, x), y1), "y'(x_0) != y'_0"
 
@@ -204,7 +173,6 @@
 
     cond = BundleIVP(x0, y0, y1)
     y = cond.enforce(net11, x)
->>>>>>> 771f5085
     assert all_close(y, y0), "y(x_0) != y_0"
     assert all_close(diff(y, x), y1), "y'(x_0) != y'_0"
 
@@ -352,13 +320,8 @@
     x = torch.linspace(x0, x1, ones.numel(), requires_grad=True).reshape(-1, 1)
     y = y1 * ones
     assert all_close(condition.enforce(net21, x, y), g1(x)), "upper boundary not satisfied"
-<<<<<<< HEAD
-
-
-=======
-
-
->>>>>>> 771f5085
+
+
 def test_ibvp_1d(x0, x1, t0, t1, u00, u01, u10, u11, ones, net21, N_SAMPLES):
     # set the initial condition ut0(x) = u(x, t0)
     net_ut0 = FCNN(1, 1)
