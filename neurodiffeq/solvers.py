import torch
import warnings
import torch.nn as nn
import inspect
from inspect import signature
from abc import ABC, abstractmethod
from itertools import chain
from copy import deepcopy
from torch.optim import Adam
<<<<<<< HEAD
from .networks import FCNN
from ._version_utils import deprecated_alias
from .generators import GeneratorSpherical
from .generators import SamplerGenerator
from .generators import Generator1D
from .generators import Generator2D
from .generators import GeneratorND
from .function_basis import RealSphericalHarmonics
from .conditions import BaseCondition
from .neurodiffeq import safe_diff as diff
=======
from neurodiffeq.networks import FCNN
from neurodiffeq._version_utils import deprecated_alias
from neurodiffeq.generators import GeneratorSpherical
from neurodiffeq.generators import SamplerGenerator
from neurodiffeq.generators import Generator1D
from neurodiffeq.generators import Generator2D
from neurodiffeq.function_basis import RealSphericalHarmonics
from neurodiffeq.neurodiffeq import safe_diff as diff
>>>>>>> 3504bc42
from .losses import _losses


def _requires_closure(optimizer):
    return inspect.signature(optimizer.step).parameters.get('closure').default == inspect._empty


class BaseSolver(ABC):
    r"""A class for solving ODE/PDE systems.

    :param diff_eqs:
        The differential equation system to solve, which maps a tuple of coordinates to a tuple of ODE/PDE residuals.
        Both the coordinates and ODE/PDE residuals must have shape (-1, 1).
    :type diff_eqs: callable
    :param conditions:
        List of boundary conditions for each target function.
    :type conditions: list[`neurodiffeq.conditions.BaseCondition`]
    :param nets:
        List of neural networks for parameterized solution.
        If provided, length must equal that of conditions.
    :type nets: list[`torch.nn.Module`], optional
    :param train_generator:
        A generator for sampling training points.
        It must provide a `.get_examples()` method and a `.size` field.
    :type train_generator: `neurodiffeq.generators.BaseGenerator`, required
    :param valid_generator:
        A generator for sampling validation points.
        It must provide a `.get_examples()` method and a `.size` field.
    :type valid_generator: `neurodiffeq.generators.BaseGenerator`, required
    :param analytic_solutions:
        **[DEPRECATED]** Pass ``metrics`` instead.
        The analytical solutions to be compared with neural net solutions.
        It maps a tuple of coordinates to a tuple of function values.
        The output shape should match that of networks.
    :type analytic_solutions: callable, optional
    :param optimizer:
        The optimizer to be used for training.
    :type optimizer: `torch.nn.optim.Optimizer`, optional
    :param criterion:
        A function that maps a PDE residual vector (torch tensor with shape (-1, 1)) to a scalar loss.
    :type criterion: callable, optional
    :param n_batches_train:
        Number of batches to train in every epoch, where batch-size equals ``train_generator.size``.
        Defaults to 1.
    :type n_batches_train: int, optional
    :param n_batches_valid:
        Number of batches to validate in every epoch, where batch-size equals ``valid_generator.size``.
        Defaults to 4.
    :type n_batches_valid: int, optional
    :param metrics:
        Additional metrics to be logged (besides loss). ``metrics`` should be a dict where

        - Keys are metric names (e.g. 'analytic_mse');
        - Values are functions (callables) that computes the metric value.
          These functions must accept the same input as the differential equation ``diff_eq``.

    :type metrics: dict, optional
    :param n_input_units:
        Number of input units for each neural network. Ignored if ``nets`` is specified.
    :type n_input_units: int, required
    :param n_output_units:
        Number of output units for each neural network. Ignored if ``nets`` is specified.
    :type n_output_units: int, required
    :param batch_size:
        **[DEPRECATED and IGNORED]**
        Each batch will use all samples generated.
        Please specify ``n_batches_train`` and ``n_batches_valid`` instead.
    :type batch_size: int
    :param shuffle:
        **[DEPRECATED and IGNORED]**
        Shuffling should be performed by generators.
    :type shuffle: bool
    """

    def __init__(self, diff_eqs, conditions,
                 nets=None, train_generator=None, valid_generator=None, analytic_solutions=None,
                 optimizer=None, criterion=None, n_batches_train=1, n_batches_valid=4,
                 metrics=None, n_input_units=None, n_output_units=None,
                 # deprecated arguments are listed below
                 shuffle=None, batch_size=None):
        # deprecate argument `shuffle`
        if shuffle:
            warnings.warn(
                "param `shuffle` is deprecated and ignored; shuffling should be performed by generators",
                FutureWarning,
            )
        # deprecate argument `batch_size`
        if batch_size is not None:
            warnings.warn(
                "param `batch_size` is deprecated and ignored; specify n_batches_train and n_batches_valid instead",
                FutureWarning,
            )

        self.diff_eqs = diff_eqs
        self.conditions = conditions
        self.n_funcs = len(conditions)
        if nets is None:
            self.nets = [
                FCNN(n_input_units=n_input_units, n_output_units=n_output_units, hidden_units=(32, 32), actv=nn.Tanh)
                for _ in range(self.n_funcs)
            ]
        else:
            self.nets = nets

        if train_generator is None:
            raise ValueError("train_generator must be specified")

        if valid_generator is None:
            raise ValueError("valid_generator must be specified")

        self.metrics_fn = metrics if metrics else {}
        # For backward compatibility with the legacy `analytic_solutions` argument
        if analytic_solutions:
            warnings.warn(
                'The `analytic_solutions` argument is deprecated and could lead to unstable behavior. '
                'Pass a `metrics` dict instead.',
                FutureWarning,
            )

            def analytic_mse(*args):
                x = args[-n_input_units:]
                u_hat = analytic_solutions(*x)
                u = args[:-n_input_units]
                u, u_hat = torch.stack(u), torch.stack(u_hat)
                return ((u - u_hat) ** 2).mean()

            if 'analytic_mse' in self.metrics_fn:
                warnings.warn(
                    "Ignoring `analytic_solutions` in presence of key 'analytic_mse' in `metrics`",
                    FutureWarning,
                )
            else:
                self.metrics_fn['analytic_mse'] = analytic_mse

        # metric history, keys will be train_loss, valid_loss, train__<metric_name>, valid__<metric_name>.
        # For compatibility with ode.py and pde.py,
        # double underscore are used between 'train'/'valid' and custom metric names.
        self.metrics_history = {}
        self.metrics_history.update({'train_loss': [], 'valid_loss': []})
        self.metrics_history.update({'train__' + name: [] for name in self.metrics_fn})
        self.metrics_history.update({'valid__' + name: [] for name in self.metrics_fn})

        self.optimizer = optimizer if optimizer else Adam(chain.from_iterable(n.parameters() for n in self.nets))

        if criterion is None:
            self.criterion = lambda r, f, x: (r ** 2).mean()
        elif isinstance(criterion, nn.modules.loss._Loss):
            self.criterion = lambda r, f, x: criterion(r, torch.zeros_like(r))
        elif isinstance(criterion, str):
            self.criterion = _losses[criterion.lower()]
        else:
            self.criterion = criterion

        def make_pair_dict(train=None, valid=None):
            return {'train': train, 'valid': valid}

        self.generator = make_pair_dict(
            train=SamplerGenerator(train_generator),
            valid=SamplerGenerator(valid_generator),
        )
        # number of batches for training / validation;
        self.n_batches = make_pair_dict(train=n_batches_train, valid=n_batches_valid)
        # current batch of samples, kept for additional_loss term to use
        self._batch = make_pair_dict()
        # current network with lowest loss
        self.best_nets = None
        # current lowest loss
        self.lowest_loss = None
        # local epoch in a `.fit` call, should only be modified inside self.fit()
        self.local_epoch = 0
        # maximum local epochs to run in a `.fit()` call, should only set by inside self.fit()
        self._max_local_epoch = 0
        # controls early stopping, should be set to False at the beginning of a `.fit()` call
        # and optionally set to False by `callbacks` in `.fit()` to support early stopping
        self._stop_training = False
        # the _phase variable is registered for callback functions to access
        self._phase = None

    @property
    def global_epoch(self):
        r"""Global epoch count, always equal to the length of train loss history.

        :return: Number of training epochs that have been run.
        :rtype: int
        """
        return len(self.metrics_history['train_loss'])

    @property
    def batch(self):
        return self._batch

    @property
    def _batch_examples(self):
        warnings.warn(
            '`._batch_examples` has been deprecated in favor of `._batch` and will be removed in a future version',
            FutureWarning,
        )
        return self._batch

    def compute_func_val(self, net, cond, *coordinates):
        r"""Compute the function value evaluated on the points specified by ``coordinates``.

        :param net: The network to be parameterized and evaluated.
        :type net: torch.nn.Module
        :param cond: The condition (a.k.a. parameterization) for the network.
        :type cond: `neurodiffeq.conditions.BaseCondition`
        :param coordinates: A tuple of coordinate components, each with shape = (-1, 1).
        :type coordinates: tuple[torch.Tensor]
        :return: Function values at the sampled points.
        :rtype: torch.Tensor
        """
        return cond.enforce(net, *coordinates)

    def _update_history(self, value, metric_type, key):
        r"""Append a value to corresponding history list.

        :param value: Value to be appended.
        :type value: float
        :param metric_type: Name of the metric. Must be 'loss' or present in ``self.metrics``.
        :type metric_type: str
        :param key: {'train', 'valid'}. Phase of the process.
        :type key: str
        """
        self._phase = key
        if metric_type == 'loss':
            self.metrics_history[f'{key}_{metric_type}'].append(value)
        elif metric_type in self.metrics_fn:
            self.metrics_history[f'{key}__{metric_type}'].append(value)
        else:
            raise KeyError(f"metric '{metric_type}' not specified")

    def _update_train_history(self, value, metric_type):
        r"""Append a value to corresponding training history list."""
        self._update_history(value, metric_type, key='train')

    def _update_valid_history(self, value, metric_type):
        r"""Append a value to corresponding validation history list."""
        self._update_history(value, metric_type, key='valid')

    def _generate_batch(self, key):
        r"""Generate the next batch, register in self._batch and return the batch.

        :param key:
            {'train', 'valid'};
            Dict key in ``self._examples``, ``self._batch``, or ``self._batch_start``
        :type key: str
        :return: The generated batch of points.
        :type: List[`torch.Tensor`]
        """
        # the following side effects are helpful for future extension,
        # especially for additional loss term that depends on the coordinates
        self._phase = key
        self._batch[key] = [v.reshape(-1, 1) for v in self.generator[key].get_examples()]
        return self._batch[key]

    def _generate_train_batch(self):
        r"""Generate the next training batch, register in ``self._batch`` and return."""
        return self._generate_batch('train')

    def _generate_valid_batch(self):
        r"""Generate the next validation batch, register in ``self._batch`` and return."""
        return self._generate_batch('valid')

    def _do_optimizer_step(self, closure=None):
        r"""Optimization procedures after gradients have been computed. Usually ``self.optimizer.step()`` is sufficient.
        At times, users can overwrite this method to perform gradient clipping, etc. Here is an example::

            import itertools
            class MySolver(Solver)
                def _do_optimizer_step(self, closure=None):
                    nn.utils.clip_grad_norm_(itertools.chain([net.parameters() for net in self.nets]), 1.0, 'inf')
                    self.optimizer.step(closure=closure)
        """
        self.optimizer.step(closure=closure)

    def _run_epoch(self, key):
        r"""Run an epoch on train/valid points, update history, and perform an optimization step if key=='train'.

        :param key: {'train', 'valid'}; phase of the epoch
        :type key: str

        .. note::
            The optimization step is only performed after all batches are run.
        """
        if self.n_batches[key] <= 0:
            # XXX maybe we should append NaN to metric history?
            return
        self._phase = key
        epoch_loss = 0.0
        batch_loss = 0.0
        metric_values = {name: 0.0 for name in self.metrics_fn}

        # Zero the gradient only once, before running the batches. Gradients of different batches are accumulated.
        if key == 'train' and not _requires_closure(self.optimizer):
            self.optimizer.zero_grad()

        # perform forward pass for all batches: a single graph is created and release in every iteration
        # see https://discuss.pytorch.org/t/why-do-we-need-to-set-the-gradients-manually-to-zero-in-pytorch/4903/17
        for batch_id in range(self.n_batches[key]):
            batch = self._generate_batch(key)

            def closure(zero_grad=True):
                nonlocal batch_loss
                if key == 'train' and zero_grad:
                    self.optimizer.zero_grad()
                funcs = [
                    self.compute_func_val(n, c, *batch) for n, c in zip(self.nets, self.conditions)
                ]

                for name in self.metrics_fn:
                    value = self.metrics_fn[name](*funcs, *batch).item()
                    metric_values[name] += value
                residuals = self.diff_eqs(*funcs, *batch)
                residuals = torch.cat(residuals, dim=1)
                try:
                    loss = self.criterion(residuals, funcs, batch) + self.additional_loss(residuals, funcs, batch)
                except TypeError as e:
                    warnings.warn(
                        "You might need to update your code. "
                        "Since v0.4.0; both `criterion` and `additional_loss` requires three inputs: "
                        "`residual`, `funcs`, and `coords`. See documentation for more.", FutureWarning)
                    raise e

                # accumulate gradients before the current graph is collected as garbage
                if key == 'train':
                    loss.backward()
                    batch_loss = loss.item()
                return loss

            if key == 'train':
                if _requires_closure(self.optimizer):
                    # If `closure` is required by `optimizer.step()`, perform a step for every batch
                    self._do_optimizer_step(closure=closure)
                else:
                    # Otherwise, only perform backward propagation.
                    # Optimizer step will be performed only once outside the for-loop (i.e. after all batches).
                    closure(zero_grad=False)
                epoch_loss += batch_loss
            else:
                epoch_loss += closure().item()

        # calculate mean loss of all batches and register to history
        self._update_history(epoch_loss / self.n_batches[key], 'loss', key)

        # perform the optimizer step after all batches are run (if optimizer.step doesn't require `closure`)
        if key == 'train' and not _requires_closure(self.optimizer):
            self._do_optimizer_step()
        if key == 'valid':
            self._update_best()

        # calculate average metrics across batches and register to history
        for name in self.metrics_fn:
            self._update_history(
                metric_values[name] / self.n_batches[key], name, key)

    def run_train_epoch(self):
        r"""Run a training epoch, update history, and perform gradient descent."""
        self._run_epoch('train')

    def run_valid_epoch(self):
        r"""Run a validation epoch and update history."""
        self._run_epoch('valid')

    def _update_best(self):
        r"""Update ``self.lowest_loss`` and ``self.best_nets``
        if current validation loss is lower than ``self.lowest_loss``
        """
        current_loss = self.metrics_history['valid_loss'][-1]
        if (self.lowest_loss is None) or current_loss < self.lowest_loss:
            self.lowest_loss = current_loss
            self.best_nets = deepcopy(self.nets)

    def fit(self, max_epochs, callbacks=(), **kwargs):
        r"""Run multiple epochs of training and validation, update best loss at the end of each epoch.

        If ``callbacks`` is passed, callbacks are run, one at a time,
        after training and validating and updating best model but before monitor checking

        :param max_epochs: Number of epochs to run.
        :type max_epochs: int
        :param callbacks:
            A list of callback functions.
            Each function should accept the ``solver`` instance itself as its **only** argument.
        :rtype callbacks: list[callable]

        .. note::
            1. This method does not return solution, which is done in the ``.get_solution()`` method.
            2. A callback function `cb(solver)` can set ``solver._stop_training`` to True to perform early stopping.
        """
        self._stop_training = False
        self._max_local_epoch = max_epochs

        monitor = kwargs.pop('monitor', None)
        if monitor:
            warnings.warn("Passing `monitor` is deprecated, "
                          "use a MonitorCallback and pass a list of callbacks instead")
            callbacks = [monitor.to_callback()] + list(callbacks)
        if kwargs:
            raise ValueError(f'Unknown keyword argument(s): {list(kwargs.keys())}')  # pragma: no cover

        for local_epoch in range(max_epochs):
            # stop training if self._stop_training is set to True by a callback
            if self._stop_training:
                break

            # register local epoch (starting from 1 instead of 0) so it can be accessed by callbacks
            self.local_epoch = local_epoch + 1
            self.run_train_epoch()
            self.run_valid_epoch()

            for cb in callbacks:
                cb(self)

    @abstractmethod
    def get_solution(self, copy=True, best=True):
        r"""Get a (callable) solution object. See this usage example:

        .. code-block:: python3

            solution = solver.get_solution()
            point_coords = train_generator.get_examples()
            value_at_points = solution(point_coords)

        :param copy:
            Whether to make a copy of the networks so that subsequent training doesn't affect the solution;
            Defaults to True.
        :type copy: bool
        :param best:
            Whether to return the solution with lowest loss instead of the solution after the last epoch.
            Defaults to True.
        :type best: bool
        :return:
            A solution object which can be called.
            To evaluate the solution on certain points,
            you should pass the coordinates vector(s) to the returned solution.
        :rtype: BaseSolution
        """
        pass  # pragma: no cover

    def _get_internal_variables(self):
        r"""Get a dict of all available internal variables.

        :return:
            All available internal variables,
            where keys are variable names and values are the corresponding variables.
        :rtype: dict

        .. note::
            Children classes should inherit all items and optionally include new ones.
        """

        return {
            "metrics": self.metrics_fn,
            "n_batches": self.n_batches,
            "best_nets": self.best_nets,
            "criterion": self.criterion,
            "conditions": self.conditions,
            "global_epoch": self.global_epoch,
            "lowest_loss": self.lowest_loss,
            "n_funcs": self.n_funcs,
            "nets": self.nets,
            "optimizer": self.optimizer,
            "diff_eqs": self.diff_eqs,
            "generator": self.generator,
            "train_generator": self.generator['train'],
            "valid_generator": self.generator['valid'],
        }

    @deprecated_alias(param_names='var_names')
    def get_internals(self, var_names=None, return_type='list'):
        r"""Return internal variable(s) of the solver

        - If var_names == 'all', return all internal variables as a dict.
        - If var_names is single str, return the corresponding variables.
        - If var_names is a list and return_type == 'list', return corresponding internal variables as a list.
        - If var_names is a list and return_type == 'dict', return a dict with keys in var_names.

        :param var_names: An internal variable name or a list of internal variable names.
        :type var_names: str or list[str]
        :param return_type: {'list', 'dict'}; Ignored if ``var_names`` is a string.
        :type return_type: str
        :return: A single variable, or a list/dict of internal variables as indicated above.
        :rtype: list or dict or any
        """

        available_variables = self._get_internal_variables()

        if var_names == "all" or var_names is None:
            return available_variables

        if isinstance(var_names, str):
            return available_variables[var_names]

        if return_type == 'list':
            return [available_variables[name] for name in var_names]
        elif return_type == "dict":
            return {name: available_variables[name] for name in var_names}
        else:
            raise ValueError(f"unrecognized return_type = {return_type}")

    def additional_loss(self, residual, funcs, coords):
        r"""Additional loss terms for training. This method is to be overridden by subclasses.
        This method can use any of the internal variables: self.nets, self.conditions, self.global_epoch, etc.

        :param residual: Residual tensor of differential equation. It has shape (N_SAMPLES, N_EQUATIONS)
        :type residual: torch.Tensor
        :param funcs:
            Outputs of the networks after parameterization.
            There are ``len(nets)`` entries in total. Each entry is a tensor of shape (N_SAMPLES, N_OUTPUT_UNITS).
        :type funcs: List[torch.Tensor]
        :param coords:
            Inputs to the networks; a.k.a. the spatio-temporal coordinates of the system.
            There are ``N_COORDS`` entries in total. Each entry is a tensor of shape (N_SAMPLES, 1).
        :type coords: List[torch.Tensor]
        :return: Additional loss. Must be a ``torch.Tensor`` of empty shape (scalar).
        :rtype: torch.Tensor
        """
        return 0.0


class BaseSolution(ABC):
    r"""A solution to a PDE/ODE (system).

    :param nets:
        The neural networks that approximate the PDE/ODE solution.

        - If ``nets`` is a list of ``torch.nn.Module``, it should have the same length with ``conditions``
        - If ``nets`` is a single ``torch.nn.Module``, it should have as many output units as length of ``conditions``

    :type nets: list[`torch.nn.Module`] or `torch.nn.Module`
    :param conditions:
        A list of conditions that should be enforced on the PDE/ODE solution.
        ``conditions`` should have a length equal to the number of dependent variables in the ODE/PDE system.
    :type conditions: list[`neurodiffeq.conditions.BaseCondition`]
    """

    def __init__(self, nets, conditions):
        if isinstance(nets, nn.Module):
            # This is for backward compatibility with the `single_net` option
            # The same torch.nn.Module instance is repeated to form a list of the same length as `conditions`
            self.nets = [nets] * len(conditions)
        else:
            self.nets = nets
        self.conditions = conditions

    @abstractmethod
    def _compute_u(self, net, condition, *coords):
        pass  # pragma: no cover

    @deprecated_alias(as_type='to_numpy')
    def __call__(self, *coords, to_numpy=False):
        r"""Evaluate the solution at certain points.

        :param coords: tuple of coordinate tensors, each of shape (n_samples, 1)
        :type coords: Tuple[`torch.Tensor`]
        :param to_numpy:
            If set to True, the call returns a ``numpy.ndarray`` instead of ``torch.Tensor``.
            Defaults to False.
        :type to_numpy: bool
        :return: Dependent variables evaluated at given points.
        :rtype: list[`torch.Tensor` or `numpy.array`] or `torch.Tensor` or `numpy.array`
        """
        coords = [c if isinstance(c, torch.Tensor) else torch.tensor(c) for c in coords]
        original_shape = coords[0].shape
        coords = [c.reshape(-1, 1) for c in coords]
        if isinstance(to_numpy, str):
            # Why did we allow `tf` as an option >_<
            # We should phase this out as soon as possible
            if to_numpy == 'tf' or to_numpy == 'torch':
                to_numpy = False
            elif to_numpy == 'np':
                to_numpy = True
            else:
                raise ValueError(f"Unrecognized `as_type` option: '{to_numpy}'")

        us = [
            self._compute_u(net, con, *coords).reshape(original_shape)
            for con, net in zip(self.conditions, self.nets)
        ]
        if to_numpy:
            us = [u.detach().cpu().numpy() for u in us]

        return us if len(self.nets) > 1 else us[0]


class GenericSolution(BaseSolution):
    def _compute_u(self, net, condition, *coords):
        return condition.enforce(net, *coords)


class GenericSolver(BaseSolver):
    def get_solution(self, copy=True, best=True):
        r"""Get a (callable) solution object. See this usage example:

        .. code-block:: python3

            solution = solver.get_solution()
            point_coords = train_generator.get_examples()
            value_at_points = solution(point_coords)

        :param copy:
            Whether to make a copy of the networks so that subsequent training doesn't affect the solution;
            Defaults to True.
        :type copy: bool
        :param best:
            Whether to return the solution with lowest loss instead of the solution after the last epoch.
            Defaults to True.
        :type best: bool
        :return:
            A solution object which can be called.
            To evaluate the solution on certain points,
            you should pass the coordinates vector(s) to the returned solution.
        :rtype: BaseSolution
        """
        nets = self.best_nets if best else self.nets
        conditions = self.conditions
        if copy:
            nets = deepcopy(nets)
            conditions = deepcopy(conditions)

        return GenericSolution(nets, conditions)


class SolverSpherical(BaseSolver):
    r"""A solver class for solving PDEs in spherical coordinates

    :param pde_system:
        The PDE system to solve, which maps a tuple of three coordinates to a tuple of PDE residuals,
        both the coordinates and PDE residuals must have shape (n_samples, 1).
    :type pde_system: callable
    :param conditions:
        List of boundary conditions for each target function.
    :type conditions: list[`neurodiffeq.conditions.BaseCondition`]
    :param r_min:
        Radius for inner boundary (:math:`r_0>0`).
        Ignored if ``train_generator`` and ``valid_generator`` are both set.
    :type r_min: float, optional
    :param r_max:
        Radius for outer boundary (:math:`r_1>r_0`).
        Ignored if ``train_generator`` and ``valid_generator`` are both set.
    :type r_max: float, optional
    :param nets:
        List of neural networks for parameterized solution.
        If provided, length of ``nets`` must equal that of ``conditions``
    :type nets: list[torch.nn.Module], optional
    :param train_generator:
        Generator for sampling training points,
        which must provide a ``.get_examples()`` method and a ``.size`` field.
        ``train_generator`` must be specified if ``r_min`` and ``r_max`` are not set.
    :type train_generator: `neurodiffeq.generators.BaseGenerator`, optional
    :param valid_generator:
        Generator for sampling validation points,
        which must provide a ``.get_examples()`` method and a ``.size`` field.
        ``valid_generator`` must be specified if ``r_min`` and ``r_max`` are not set.
    :type valid_generator: `neurodiffeq.generators.BaseGenerator`, optional
    :param analytic_solutions:
        Analytical solutions to be compared with neural net solutions.
        It maps a tuple of three coordinates to a tuple of function values.
        Output shape should match that of ``nets``.
    :type analytic_solutions: callable, optional
    :param optimizer:
        Optimizer to be used for training.
        Defaults to a ``torch.optim.Adam`` instance that trains on all parameters of ``nets``.
    :type optimizer: ``torch.nn.optim.Optimizer``, optional
    :param criterion:
        Function that maps a PDE residual tensor (of shape (-1, 1)) to a scalar loss.
    :type criterion: callable, optional
    :param n_batches_train:
        Number of batches to train in every epoch, where batch-size equals ``train_generator.size``.
        Defaults to 1.
    :type n_batches_train: int, optional
    :param n_batches_valid:
        Number of batches to validate in every epoch, where batch-size equals ``valid_generator.size``.
        Defaults to 4.
    :type n_batches_valid: int, optional
    :param enforcer:
        A function of signature
        ``enforcer(net: nn.Module, cond: neurodiffeq.conditions.BaseCondition,
        coords: Tuple[torch.Tensor]) -> torch.Tensor``
        that returns the dependent variable value evaluated on the batch.
    :type enforcer: callable
    :param n_output_units:
        Number of output units for each neural network.
        Ignored if ``nets`` is specified.
        Defaults to 1.
    :type n_output_units: int, optional
    :param batch_size:
        **[DEPRECATED and IGNORED]**
        Each batch will use all samples generated.
        Please specify ``n_batches_train`` and ``n_batches_valid`` instead.
    :type batch_size: int
    :param shuffle:
        **[DEPRECATED and IGNORED]**
        Shuffling should be performed by generators.
    :type shuffle: bool
    """

    def __init__(self, pde_system, conditions, r_min=None, r_max=None,
                 nets=None, train_generator=None, valid_generator=None, analytic_solutions=None,
                 optimizer=None, criterion=None, n_batches_train=1, n_batches_valid=4, enforcer=None,
                 n_output_units=1,
                 # deprecated arguments are listed below
                 shuffle=None, batch_size=None):

        if train_generator is None or valid_generator is None:
            if r_min is None or r_max is None:
                raise ValueError(f"Either generator is not provided, r_min and r_max should be both provided: "
                                 f"got r_min={r_min}, r_max={r_max}, train_generator={train_generator}, "
                                 f"valid_generator={valid_generator}")

        if train_generator is None:
            train_generator = GeneratorSpherical(512, r_min, r_max, method='equally-spaced-noisy')

        if valid_generator is None:
            valid_generator = GeneratorSpherical(512, r_min, r_max, method='equally-spaced-noisy')

        self.r_min, self.r_max = r_min, r_max
        self.enforcer = enforcer

        super(SolverSpherical, self).__init__(
            diff_eqs=pde_system,
            conditions=conditions,
            nets=nets,
            train_generator=train_generator,
            valid_generator=valid_generator,
            analytic_solutions=analytic_solutions,
            optimizer=optimizer,
            criterion=criterion,
            n_batches_train=n_batches_train,
            n_batches_valid=n_batches_valid,
            n_input_units=3,
            n_output_units=n_output_units,
            shuffle=shuffle,
            batch_size=batch_size,
        )

    def _auto_enforce(self, net, cond, *coordinates):
        r"""Enforce condition on network with inputs. If self.enforcer is set, use it.
        Otherwise, fill cond.enforce() with as many arguments as needed.

        :param net: Network for parameterized solution.
        :type net: torch.nn.Module
        :param cond: Condition (a.k.a. parameterization) for the network.
        :type cond: `neurodiffeq.conditions.BaseCondition`
        :param coordinates: A tuple of vectors, each with shape = (-1, 1).
        :type coordinates: tuple[torch.Tensor]
        :return: Function values at sampled points.
        :rtype: torch.Tensor
        """
        if self.enforcer:
            return self.enforcer(net, cond, coordinates)

        # Base .enforce takes a variable length *arg; n_params should be deduced from .parameterize
        if cond.__class__.enforce == BaseCondition.enforce:
            n_params = len(signature(cond.parameterize).parameters)
        else:
            n_params = len(signature(cond.enforce).parameters)
        coordinates = coordinates[:n_params - 1]
        return cond.enforce(net, *coordinates)

    def compute_func_val(self, net, cond, *coordinates):
        r"""Enforce condition on network with inputs. If self.enforcer is set, use it.
        Otherwise, fill cond.enforce() with as many arguments as needed.

        :param net: Network for parameterized solution.
        :type net: torch.nn.Module
        :param cond: Condition (a.k.a. parameterization) for the network.
        :type cond: `neurodiffeq.conditions.BaseCondition`
        :param coordinates: A tuple of vectors, each with shape = (-1, 1).
        :type coordinates: tuple[torch.Tensor]
        :return: Function values at sampled points.
        :rtype: torch.Tensor
        """
        return self._auto_enforce(net, cond, *coordinates)

    def get_solution(self, copy=True, best=True, harmonics_fn=None):
        r"""Get a (callable) solution object. See this usage example:

        .. code-block:: python3

            solution = solver.get_solution()
            point_coords = train_generator.get_examples()
            value_at_points = solution(point_coords)

        :param copy:
            Whether to make a copy of the networks so that subsequent training doesn't affect the solution;
            Defaults to True.
        :type copy: bool
        :param best:
            Whether to return the solution with lowest loss instead of the solution after the last epoch.
            Defaults to True.
        :type best: bool
        :param harmonics_fn:
            If set, use it as function basis for returned solution.
        :type harmonics_fn: callable
        :return: The solution after training.
        :rtype: ``neurodiffeq.solvers.BaseSolution``
        """
        nets = self.best_nets if best else self.nets
        conditions = self.conditions
        if copy:
            nets = deepcopy(nets)
            conditions = deepcopy(conditions)

        if harmonics_fn:
            return SolutionSphericalHarmonics(nets, conditions, harmonics_fn=harmonics_fn)
        else:
            return SolutionSpherical(nets, conditions)

    def _get_internal_variables(self):
        available_variables = super(SolverSpherical, self)._get_internal_variables()
        available_variables.update({
            'r_min': self.r_min,
            'r_max': self.r_max,
            'enforcer': self.enforcer,
        })
        return available_variables


class SolutionSpherical(BaseSolution):
    def _compute_u(self, net, condition, rs, thetas, phis):
        return condition.enforce(net, rs, thetas, phis)


class SolutionSphericalHarmonics(SolutionSpherical):
    r"""A solution to a PDE (system) in spherical coordinates.

    :param nets: List of networks that takes in radius tensor and outputs the coefficients of spherical harmonics.
    :type nets: list[`torch.nn.Module`]
    :param conditions: List of conditions to be enforced on each nets; must be of the same length as nets.
    :type conditions: list[`neurodiffeq.conditions.BaseCondition`]
    :param harmonics_fn: Mapping from :math:`\theta` and :math:`\phi` to basis functions, e.g., spherical harmonics.
    :type harmonics_fn: callable
    :param max_degree: **DEPRECATED and SUPERSEDED** by ``harmonics_fn``. Highest used for the harmonic basis.
    :type max_degree: int
    """

    def __init__(self, nets, conditions, max_degree=None, harmonics_fn=None):
        super(SolutionSphericalHarmonics, self).__init__(nets, conditions)
        if (harmonics_fn is None) and (max_degree is None):
            raise ValueError("harmonics_fn should be specified")

        if max_degree is not None:
            warnings.warn(
                "`max_degree` is DEPRECATED; pass `harmonics_fn` instead, which takes precedence",
                FutureWarning,
            )
            self.harmonics_fn = RealSphericalHarmonics(max_degree=max_degree)

        if harmonics_fn is not None:
            self.harmonics_fn = harmonics_fn

    def _compute_u(self, net, condition, rs, thetas, phis):
        products = condition.enforce(net, rs) * self.harmonics_fn(thetas, phis)
        return torch.sum(products, dim=1)


class Solution1D(BaseSolution):
    def _compute_u(self, net, condition, ts):
        return condition.enforce(net, ts)


class Solver1D(BaseSolver):
    r"""A solver class for solving ODEs (single-input differential equations)

    :param ode_system:
        The ODE system to solve, which maps a torch.Tensor to a tuple of ODE residuals,
        both the input and output must have shape (n_samples, 1).
    :type ode_system: callable
    :param conditions:
        List of conditions for each target function.
    :type conditions: list[`neurodiffeq.conditions.BaseCondition`]
    :param t_min:
        Lower bound of input (start time).
        Ignored if ``train_generator`` and ``valid_generator`` are both set.
    :type t_min: float, optional
    :param t_max:
        Upper bound of input (start time).
        Ignored if ``train_generator`` and ``valid_generator`` are both set.
    :type t_max: float, optional
    :param nets:
        List of neural networks for parameterized solution.
        If provided, length of ``nets`` must equal that of ``conditions``
    :type nets: list[torch.nn.Module], optional
    :param train_generator:
        Generator for sampling training points,
        which must provide a ``.get_examples()`` method and a ``.size`` field.
        ``train_generator`` must be specified if ``t_min`` and ``t_max`` are not set.
    :type train_generator: `neurodiffeq.generators.BaseGenerator`, optional
    :param valid_generator:
        Generator for sampling validation points,
        which must provide a ``.get_examples()`` method and a ``.size`` field.
        ``valid_generator`` must be specified if ``t_min`` and ``t_max`` are not set.
    :type valid_generator: `neurodiffeq.generators.BaseGenerator`, optional
    :param analytic_solutions:
        Analytical solutions to be compared with neural net solutions.
        It maps a torch.Tensor to a tuple of function values.
        Output shape should match that of ``nets``.
    :type analytic_solutions: callable, optional
    :param optimizer:
        Optimizer to be used for training.
        Defaults to a ``torch.optim.Adam`` instance that trains on all parameters of ``nets``.
    :type optimizer: ``torch.nn.optim.Optimizer``, optional
    :param criterion:
        Function that maps a ODE residual tensor (of shape (-1, 1)) to a scalar loss.
    :type criterion: callable, optional
    :param n_batches_train:
        Number of batches to train in every epoch, where batch-size equals ``train_generator.size``.
        Defaults to 1.
    :type n_batches_train: int, optional
    :param n_batches_valid:
        Number of batches to validate in every epoch, where batch-size equals ``valid_generator.size``.
        Defaults to 4.
    :type n_batches_valid: int, optional
    :param metrics:
        Additional metrics to be logged (besides loss). ``metrics`` should be a dict where

        - Keys are metric names (e.g. 'analytic_mse');
        - Values are functions (callables) that computes the metric value.
          These functions must accept the same input as the differential equation ``ode_system``.

    :type metrics: dict[str, callable], optional
    :param n_output_units:
        Number of output units for each neural network.
        Ignored if ``nets`` is specified.
        Defaults to 1.
    :type n_output_units: int, optional
    :param batch_size:
        **[DEPRECATED and IGNORED]**
        Each batch will use all samples generated.
        Please specify ``n_batches_train`` and ``n_batches_valid`` instead.
    :type batch_size: int
    :param shuffle:
        **[DEPRECATED and IGNORED]**
        Shuffling should be performed by generators.
    :type shuffle: bool
    """

    def __init__(self, ode_system, conditions, t_min=None, t_max=None,
                 nets=None, train_generator=None, valid_generator=None, analytic_solutions=None, optimizer=None,
                 criterion=None, n_batches_train=1, n_batches_valid=4, metrics=None, n_output_units=1,
                 # deprecated arguments are listed below
                 batch_size=None, shuffle=None):

        if train_generator is None or valid_generator is None:
            if t_min is None or t_max is None:
                raise ValueError(f"Either generator is not provided, t_min and t_max should be both provided: \n"
                                 f"got t_min={t_min}, t_max={t_max}, "
                                 f"train_generator={train_generator}, valid_generator={valid_generator}")

        if train_generator is None:
            train_generator = Generator1D(32, t_min=t_min, t_max=t_max, method='equally-spaced-noisy')
        if valid_generator is None:
            valid_generator = Generator1D(32, t_min=t_min, t_max=t_max, method='equally-spaced')

        self.t_min, self.t_max = t_min, t_max

        super(Solver1D, self).__init__(
            diff_eqs=ode_system,
            conditions=conditions,
            nets=nets,
            train_generator=train_generator,
            valid_generator=valid_generator,
            analytic_solutions=analytic_solutions,
            optimizer=optimizer,
            criterion=criterion,
            n_batches_train=n_batches_train,
            n_batches_valid=n_batches_valid,
            metrics=metrics,
            n_input_units=1,
            n_output_units=n_output_units,
            shuffle=shuffle,
            batch_size=batch_size,
        )

    def get_solution(self, copy=True, best=True):
        r"""Get a (callable) solution object. See this usage example:

        .. code-block:: python3

            solution = solver.get_solution()
            point_coords = train_generator.get_examples()
            value_at_points = solution(point_coords)

        :param copy:
            Whether to make a copy of the networks so that subsequent training doesn't affect the solution;
            Defaults to True.
        :type copy: bool
        :param best:
            Whether to return the solution with lowest loss instead of the solution after the last epoch.
            Defaults to True.
        :type best: bool
        :return:
            A solution object which can be called.
            To evaluate the solution on certain points,
            you should pass the coordinates vector(s) to the returned solution.
        :rtype: BaseSolution
        """
        nets = self.best_nets if best else self.nets
        conditions = self.conditions
        if copy:
            nets = deepcopy(nets)
            conditions = deepcopy(conditions)

        return Solution1D(nets, conditions)

    def _get_internal_variables(self):
        available_variables = super(Solver1D, self)._get_internal_variables()
        available_variables.update({
            't_min': self.t_min,
            't_max': self.t_max,
        })
        return available_variables


class BundleSolution1D(BaseSolution):
    def _compute_u(self, net, condition, *ts):
        return condition.enforce(net, *ts)


class BundleSolver1D(BaseSolver):
    r"""A solver class for solving ODEs (single-input differential equations)
    , or a bundle of ODEs for different values of its parameters and/or conditions

    :param ode_system:
        The ODE system to solve, which maps a torch.Tensor or a tuple of torch.Tensors, to a tuple of ODE residuals,
        both the input and output must have shape (n_samples, 1).
    :type ode_system: callable
    :param conditions:
        List of conditions for each target function.
    :type conditions: list[`neurodiffeq.conditions.BaseCondition`]
    :param t_min:
        Lower bound of input (start time).
        Ignored if ``train_generator`` and ``valid_generator`` are both set.
    :type t_min: float, optional
    :param t_max:
        Upper bound of input (start time).
        Ignored if ``train_generator`` and ``valid_generator`` are both set.
    :type t_max: float, optional
    :param theta_min:
        Lower bound of input (parameters and/or conditions). If conditions are included in the bundle,
        they should be the first values in the tuple.
        Defaults to None.
        Ignored if ``train_generator`` and ``valid_generator`` are both set.
    :type theta_min: float or tuple, optional
    :param theta_max:
        Upper bound of input (parameters and/or conditions). If conditions are included in the bundle,
        they should be the first values in the tuple.
        Defaults to None.
        Ignored if ``train_generator`` and ``valid_generator`` are both set.
    :type theta_max: float or tuple, optional
    :param nets:
        List of neural networks for parameterized solution.
        If provided, length of ``nets`` must equal that of ``conditions``
    :type nets: list[torch.nn.Module], optional
    :param train_generator:
        Generator for sampling training points,
        which must provide a ``.get_examples()`` method and a ``.size`` field.
        ``train_generator`` must be specified if ``t_min`` and ``t_max`` are not set.
    :type train_generator: `neurodiffeq.generators.BaseGenerator`, optional
    :param valid_generator:
        Generator for sampling validation points,
        which must provide a ``.get_examples()`` method and a ``.size`` field.
        ``valid_generator`` must be specified if ``t_min`` and ``t_max`` are not set.
    :type valid_generator: `neurodiffeq.generators.BaseGenerator`, optional
    :param analytic_solutions:
        Analytical solutions to be compared with neural net solutions.
        It maps a torch.Tensor to a tuple of function values.
        Output shape should match that of ``nets``.
    :type analytic_solutions: callable, optional
    :param optimizer:
        Optimizer to be used for training.
        Defaults to a ``torch.optim.Adam`` instance that trains on all parameters of ``nets``.
    :type optimizer: ``torch.nn.optim.Optimizer``, optional
    :param criterion:
        Function that maps a ODE residual tensor (of shape (-1, 1)) to a scalar loss.
    :type criterion: callable, optional
    :param n_batches_train:
        Number of batches to train in every epoch, where batch-size equals ``train_generator.size``.
        Defaults to 1.
    :type n_batches_train: int, optional
    :param n_batches_valid:
        Number of batches to validate in every epoch, where batch-size equals ``valid_generator.size``.
        Defaults to 4.
    :type n_batches_valid: int, optional
    :param metrics:
        Additional metrics to be logged (besides loss). ``metrics`` should be a dict where

        - Keys are metric names (e.g. 'analytic_mse');
        - Values are functions (callables) that computes the metric value.
          These functions must accept the same input as the differential equation ``ode_system``.

    :type metrics: dict[str, callable], optional
    :param n_output_units:
        Number of output units for each neural network.
        Ignored if ``nets`` is specified.
        Defaults to 1.
    :type n_output_units: int, optional
    :param batch_size:
        **[DEPRECATED and IGNORED]**
        Each batch will use all samples generated.
        Please specify ``n_batches_train`` and ``n_batches_valid`` instead.
    :type batch_size: int
    :param shuffle:
        **[DEPRECATED and IGNORED]**
        Shuffling should be performed by generators.
    :type shuffle: bool
    """

    def __init__(self, ode_system, conditions, t_min, t_max,
                 theta_min=None, theta_max=None,
                 nets=None, train_generator=None, valid_generator=None, analytic_solutions=None, optimizer=None,
                 criterion=None, n_batches_train=1, n_batches_valid=4, metrics=None, n_output_units=1,
                 # deprecated arguments are listed below
                 batch_size=None, shuffle=None):

        if train_generator is None or valid_generator is None:
            if t_min is None or t_max is None:
                raise ValueError(f"Either generator is not provided, t_min and t_max should be both provided: \n"
                                 f"got t_min={t_min}, t_max={t_max}, "
                                 f"train_generator={train_generator}, valid_generator={valid_generator}")

        if isinstance(theta_min, float) or isinstance(theta_min, int):
            r_min = (t_min,) + (theta_min,)

        if isinstance(theta_max, float) or isinstance(theta_max, int):
            r_max = (t_max,) + (theta_max,)

        if theta_min is None and theta_max is None:
            r_min = (t_min,)
            r_max = (t_max,)

        if isinstance(theta_min, tuple) and isinstance(theta_max, tuple):
            r_min = (t_min,) + theta_min
            r_max = (t_max,) + theta_max

        n_input_units = len(r_min)

        if train_generator is None:
            train_generator = Generator1D(32, t_min=t_min, t_max=t_max, method='equally-spaced-noisy')
            for i in range(n_input_units - 1):
                train_generator ^= Generator1D(32, t_min=theta_min[i], t_max=theta_max[i], method='equally-spaced-noisy')
        if valid_generator is None:
            valid_generator = Generator1D(32, t_min=t_min, t_max=t_max, method='equally-spaced')
            for i in range(n_input_units - 1):
                valid_generator ^= Generator1D(32, t_min=theta_min[i], t_max=theta_max[i], method='equally-spaced')

        self.r_min, self.r_max = r_min, r_max

        super(BundleSolver1D, self).__init__(
            diff_eqs=ode_system,
            conditions=conditions,
            nets=nets,
            train_generator=train_generator,
            valid_generator=valid_generator,
            analytic_solutions=analytic_solutions,
            optimizer=optimizer,
            criterion=criterion,
            n_batches_train=n_batches_train,
            n_batches_valid=n_batches_valid,
            metrics=metrics,
            n_input_units=n_input_units,
            n_output_units=n_output_units,
            shuffle=shuffle,
            batch_size=batch_size,
        )

    def get_solution(self, copy=True, best=True):
        r"""Get a (callable) solution object. See this usage example:

        .. code-block:: python3

            solution = solver.get_solution()
            point_coords = train_generator.get_examples()
            value_at_points = solution(point_coords)

        :param copy:
            Whether to make a copy of the networks so that subsequent training doesn't affect the solution;
            Defaults to True.
        :type copy: bool
        :param best:
            Whether to return the solution with lowest loss instead of the solution after the last epoch.
            Defaults to True.
        :type best: bool
        :return:
            A solution object which can be called.
            To evaluate the solution on certain points,
            you should pass the coordinates vector(s) to the returned solution.
        :rtype: BaseSolution
        """
        nets = self.best_nets if best else self.nets
        conditions = self.conditions
        if copy:
            nets = deepcopy(nets)
            conditions = deepcopy(conditions)

        return BundleSolution1D(nets, conditions)

    def _get_internal_variables(self):
        available_variables = super(BundleSolver1D, self)._get_internal_variables()
        available_variables.update({
            'r_min': self.r_min,
            'r_max': self.r_max,
        })
        return available_variables


class Solution2D(BaseSolution):
    def _compute_u(self, net, condition, xs, ys):
        return condition.enforce(net, xs, ys)


class Solver2D(BaseSolver):
    r"""A solver class for solving PDEs in 2 dimensions.

    :param pde_system:
        The PDE system to solve, which maps two ``torch.Tensor``s to PDE residuals (``tuple[torch.Tensor]``),
        both the input and output must have shape (n_samples, 1).
    :type pde_system: callable
    :param conditions:
        List of conditions for each target function.
    :type conditions: list[`neurodiffeq.conditions.BaseCondition`]
    :param xy_min:
        The lower bound of 2 dimensions.
        If we only care about :math:`x \geq x_0` and :math:`y \geq y_0`,
        then `xy_min` is `(x_0, y_0)`.
        Only needed when train_generator or valid_generator are not specified.
        Defaults to None
    :type xy_min: tuple[float, float], optional
    :param xy_max:
        The upper bound of 2 dimensions.
        If we only care about :math:`x \leq x_1` and :math:`y \leq y_1`, then `xy_min` is `(x_1, y_1)`.
        Only needed when train_generator or valid_generator are not specified.
        Defaults to None
    :type xy_max: tuple[float, float], optional
    :param nets:
        List of neural networks for parameterized solution.
        If provided, length of ``nets`` must equal that of ``conditions``
    :type nets: list[torch.nn.Module], optional
    :param train_generator:
        Generator for sampling training points,
        which must provide a ``.get_examples()`` method and a ``.size`` field.
        ``train_generator`` must be specified if ``t_min`` and ``t_max`` are not set.
    :type train_generator: `neurodiffeq.generators.BaseGenerator`, optional
    :param valid_generator:
        Generator for sampling validation points,
        which must provide a ``.get_examples()`` method and a ``.size`` field.
        ``valid_generator`` must be specified if ``t_min`` and ``t_max`` are not set.
    :type valid_generator: `neurodiffeq.generators.BaseGenerator`, optional
    :param analytic_solutions:
        Analytical solutions to be compared with neural net solutions.
        It maps a torch.Tensor to a tuple of function values.
        Output shape should match that of ``nets``.
    :type analytic_solutions: callable, optional
    :param optimizer:
        Optimizer to be used for training.
        Defaults to a ``torch.optim.Adam`` instance that trains on all parameters of ``nets``.
    :type optimizer: ``torch.nn.optim.Optimizer``, optional
    :param criterion:
        Function that maps a PDE residual tensor (of shape (-1, 1)) to a scalar loss.
    :type criterion: callable, optional
    :param n_batches_train:
        Number of batches to train in every epoch, where batch-size equals ``train_generator.size``.
        Defaults to 1.
    :type n_batches_train: int, optional
    :param n_batches_valid:
        Number of batches to validate in every epoch, where batch-size equals ``valid_generator.size``.
        Defaults to 4.
    :type n_batches_valid: int, optional
    :param metrics:
        Additional metrics to be logged (besides loss). ``metrics`` should be a dict where

        - Keys are metric names (e.g. 'analytic_mse');
        - Values are functions (callables) that computes the metric value.
          These functions must accept the same input as the differential equation ``ode_system``.

    :type metrics: dict[str, callable], optional
    :param n_output_units:
        Number of output units for each neural network.
        Ignored if ``nets`` is specified.
        Defaults to 1.
    :type n_output_units: int, optional
    :param batch_size:
        **[DEPRECATED and IGNORED]**
        Each batch will use all samples generated.
        Please specify ``n_batches_train`` and ``n_batches_valid`` instead.
    :type batch_size: int
    :param shuffle:
        **[DEPRECATED and IGNORED]**
        Shuffling should be performed by generators.
    :type shuffle: bool
    """

    def __init__(self, pde_system, conditions, xy_min=None, xy_max=None,
                 nets=None, train_generator=None, valid_generator=None, analytic_solutions=None, optimizer=None,
                 criterion=None, n_batches_train=1, n_batches_valid=4, metrics=None, n_output_units=1,
                 # deprecated arguments are listed below
                 batch_size=None, shuffle=None):

        if train_generator is None or valid_generator is None:
            if xy_min is None or xy_max is None:
                raise ValueError(f"Either generator is not provided, xy_min and xy_max should be both provided: \n"
                                 f"got xy_min={xy_min}, xy_max={xy_max}, "
                                 f"train_generator={train_generator}, valid_generator={valid_generator}")

        if train_generator is None:
            train_generator = Generator2D((32, 32), xy_min=xy_min, xy_max=xy_max, method='equally-spaced-noisy')
        if valid_generator is None:
            valid_generator = Generator2D((32, 32), xy_min=xy_min, xy_max=xy_max, method='equally-spaced')

        self.xy_min, self.xy_max = xy_min, xy_max

        super(Solver2D, self).__init__(
            diff_eqs=pde_system,
            conditions=conditions,
            nets=nets,
            train_generator=train_generator,
            valid_generator=valid_generator,
            analytic_solutions=analytic_solutions,
            optimizer=optimizer,
            criterion=criterion,
            n_batches_train=n_batches_train,
            n_batches_valid=n_batches_valid,
            metrics=metrics,
            n_input_units=2,
            n_output_units=n_output_units,
            shuffle=shuffle,
            batch_size=batch_size,
        )

    def get_solution(self, copy=True, best=True):
        r"""Get a (callable) solution object. See this usage example:

        .. code-block:: python3

            solution = solver.get_solution()
            point_coords = train_generator.get_examples()
            value_at_points = solution(point_coords)

        :param copy:
            Whether to make a copy of the networks so that subsequent training doesn't affect the solution;
            Defaults to True.
        :type copy: bool
        :param best:
            Whether to return the solution with lowest loss instead of the solution after the last epoch.
            Defaults to True.
        :type best: bool
        :return:
            A solution object which can be called.
            To evaluate the solution on certain points,
            you should pass the coordinates vector(s) to the returned solution.
        :rtype: BaseSolution
        """
        nets = self.best_nets if best else self.nets
        conditions = self.conditions
        if copy:
            nets = deepcopy(nets)
            conditions = deepcopy(conditions)

        return Solution2D(nets, conditions)

    def _get_internal_variables(self):
        available_variables = super(Solver2D, self)._get_internal_variables()
        available_variables.update({
            'xy_min': self.xy_min,
            'xy_max': self.xy_max,
        })
        return available_variables<|MERGE_RESOLUTION|>--- conflicted
+++ resolved
@@ -7,7 +7,6 @@
 from itertools import chain
 from copy import deepcopy
 from torch.optim import Adam
-<<<<<<< HEAD
 from .networks import FCNN
 from ._version_utils import deprecated_alias
 from .generators import GeneratorSpherical
@@ -18,16 +17,6 @@
 from .function_basis import RealSphericalHarmonics
 from .conditions import BaseCondition
 from .neurodiffeq import safe_diff as diff
-=======
-from neurodiffeq.networks import FCNN
-from neurodiffeq._version_utils import deprecated_alias
-from neurodiffeq.generators import GeneratorSpherical
-from neurodiffeq.generators import SamplerGenerator
-from neurodiffeq.generators import Generator1D
-from neurodiffeq.generators import Generator2D
-from neurodiffeq.function_basis import RealSphericalHarmonics
-from neurodiffeq.neurodiffeq import safe_diff as diff
->>>>>>> 3504bc42
 from .losses import _losses
 
 
